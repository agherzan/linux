--- conflicted
+++ resolved
@@ -6426,31 +6426,7 @@
 		}
 
 		kvm_x86_ops->queue_exception(vcpu);
-<<<<<<< HEAD
-		return 0;
-	}
-
-	if (vcpu->arch.nmi_injected) {
-		kvm_x86_ops->set_nmi(vcpu);
-		return 0;
-	}
-
-	if (vcpu->arch.interrupt.pending) {
-		kvm_x86_ops->set_irq(vcpu);
-		return 0;
-	}
-
-	if (is_guest_mode(vcpu) && kvm_x86_ops->check_nested_events) {
-		r = kvm_x86_ops->check_nested_events(vcpu, req_int_win);
-		if (r != 0)
-			return r;
-	}
-
-	/* try to inject new event if pending */
-	if (vcpu->arch.smi_pending && !is_smm(vcpu)) {
-=======
 	} else if (vcpu->arch.smi_pending && !is_smm(vcpu)) {
->>>>>>> bb176f67
 		vcpu->arch.smi_pending = false;
 		enter_smm(vcpu);
 	} else if (vcpu->arch.nmi_pending && kvm_x86_ops->nmi_allowed(vcpu)) {
@@ -8697,17 +8673,6 @@
 		kvm_del_async_pf_gfn(vcpu, work->arch.gfn);
 	trace_kvm_async_pf_ready(work->arch.token, work->gva);
 
-<<<<<<< HEAD
-	if ((vcpu->arch.apf.msr_val & KVM_ASYNC_PF_ENABLED) &&
-	    !apf_put_user(vcpu, KVM_PV_REASON_PAGE_READY)) {
-		fault.vector = PF_VECTOR;
-		fault.error_code_valid = true;
-		fault.error_code = 0;
-		fault.nested_page_fault = false;
-		fault.address = work->arch.token;
-		fault.async_page_fault = true;
-		kvm_inject_page_fault(vcpu, &fault);
-=======
 	if (vcpu->arch.apf.msr_val & KVM_ASYNC_PF_ENABLED &&
 	    !apf_get_user(vcpu, &val)) {
 		if (val == KVM_PV_REASON_PAGE_NOT_PRESENT &&
@@ -8728,7 +8693,6 @@
 			fault.async_page_fault = true;
 			kvm_inject_page_fault(vcpu, &fault);
 		}
->>>>>>> bb176f67
 	}
 	vcpu->arch.apf.halted = false;
 	vcpu->arch.mp_state = KVM_MP_STATE_RUNNABLE;
