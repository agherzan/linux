/*
 * Copyright (C) 2015 Free Electrons
 * Copyright (C) 2015 NextThing Co
 *
 * Maxime Ripard <maxime.ripard@free-electrons.com>
 *
 * This program is free software; you can redistribute it and/or
 * modify it under the terms of the GNU General Public License as
 * published by the Free Software Foundation; either version 2 of
 * the License, or (at your option) any later version.
 */

#include <drm/drmP.h>
#include <drm/drm_atomic_helper.h>
#include <drm/drm_crtc.h>
#include <drm/drm_crtc_helper.h>
#include <drm/drm_encoder.h>
#include <drm/drm_modes.h>
#include <drm/drm_of.h>
#include <drm/drm_panel.h>

#include <uapi/drm/drm_mode.h>

#include <linux/component.h>
#include <linux/ioport.h>
#include <linux/of_address.h>
#include <linux/of_device.h>
#include <linux/of_irq.h>
#include <linux/regmap.h>
#include <linux/reset.h>

#include "sun4i_crtc.h"
#include "sun4i_dotclock.h"
#include "sun4i_drv.h"
#include "sun4i_lvds.h"
#include "sun4i_rgb.h"
#include "sun4i_tcon.h"
#include "sunxi_engine.h"

static struct drm_connector *sun4i_tcon_get_connector(const struct drm_encoder *encoder)
{
	struct drm_connector *connector;
	struct drm_connector_list_iter iter;

	drm_connector_list_iter_begin(encoder->dev, &iter);
	drm_for_each_connector_iter(connector, &iter)
		if (connector->encoder == encoder) {
			drm_connector_list_iter_end(&iter);
			return connector;
		}
	drm_connector_list_iter_end(&iter);

	return NULL;
}

static int sun4i_tcon_get_pixel_depth(const struct drm_encoder *encoder)
{
	struct drm_connector *connector;
	struct drm_display_info *info;

	connector = sun4i_tcon_get_connector(encoder);
	if (!connector)
		return -EINVAL;

	info = &connector->display_info;
	if (info->num_bus_formats != 1)
		return -EINVAL;

	switch (info->bus_formats[0]) {
	case MEDIA_BUS_FMT_RGB666_1X7X3_SPWG:
		return 18;

	case MEDIA_BUS_FMT_RGB888_1X7X4_JEIDA:
	case MEDIA_BUS_FMT_RGB888_1X7X4_SPWG:
		return 24;
	}

	return -EINVAL;
}

static void sun4i_tcon_channel_set_status(struct sun4i_tcon *tcon, int channel,
					  bool enabled)
{
	struct clk *clk;

	switch (channel) {
	case 0:
		WARN_ON(!tcon->quirks->has_channel_0);
		regmap_update_bits(tcon->regs, SUN4I_TCON0_CTL_REG,
				   SUN4I_TCON0_CTL_TCON_ENABLE,
				   enabled ? SUN4I_TCON0_CTL_TCON_ENABLE : 0);
		clk = tcon->dclk;
		break;
	case 1:
		WARN_ON(!tcon->quirks->has_channel_1);
		regmap_update_bits(tcon->regs, SUN4I_TCON1_CTL_REG,
				   SUN4I_TCON1_CTL_TCON_ENABLE,
				   enabled ? SUN4I_TCON1_CTL_TCON_ENABLE : 0);
		clk = tcon->sclk1;
		break;
	default:
		DRM_WARN("Unknown channel... doing nothing\n");
		return;
	}

	if (enabled) {
		clk_prepare_enable(clk);
		clk_rate_exclusive_get(clk);
	} else {
		clk_rate_exclusive_put(clk);
		clk_disable_unprepare(clk);
	}
}

static void sun4i_tcon_lvds_set_status(struct sun4i_tcon *tcon,
				       const struct drm_encoder *encoder,
				       bool enabled)
{
	if (enabled) {
		u8 val;

		regmap_update_bits(tcon->regs, SUN4I_TCON0_LVDS_IF_REG,
				   SUN4I_TCON0_LVDS_IF_EN,
				   SUN4I_TCON0_LVDS_IF_EN);

		/*
		 * As their name suggest, these values only apply to the A31
		 * and later SoCs. We'll have to rework this when merging
		 * support for the older SoCs.
		 */
		regmap_write(tcon->regs, SUN4I_TCON0_LVDS_ANA0_REG,
			     SUN6I_TCON0_LVDS_ANA0_C(2) |
			     SUN6I_TCON0_LVDS_ANA0_V(3) |
			     SUN6I_TCON0_LVDS_ANA0_PD(2) |
			     SUN6I_TCON0_LVDS_ANA0_EN_LDO);
		udelay(2);

		regmap_update_bits(tcon->regs, SUN4I_TCON0_LVDS_ANA0_REG,
				   SUN6I_TCON0_LVDS_ANA0_EN_MB,
				   SUN6I_TCON0_LVDS_ANA0_EN_MB);
		udelay(2);

		regmap_update_bits(tcon->regs, SUN4I_TCON0_LVDS_ANA0_REG,
				   SUN6I_TCON0_LVDS_ANA0_EN_DRVC,
				   SUN6I_TCON0_LVDS_ANA0_EN_DRVC);

		if (sun4i_tcon_get_pixel_depth(encoder) == 18)
			val = 7;
		else
			val = 0xf;

		regmap_write_bits(tcon->regs, SUN4I_TCON0_LVDS_ANA0_REG,
				  SUN6I_TCON0_LVDS_ANA0_EN_DRVD(0xf),
				  SUN6I_TCON0_LVDS_ANA0_EN_DRVD(val));
	} else {
		regmap_update_bits(tcon->regs, SUN4I_TCON0_LVDS_IF_REG,
				   SUN4I_TCON0_LVDS_IF_EN, 0);
	}
}

void sun4i_tcon_set_status(struct sun4i_tcon *tcon,
			   const struct drm_encoder *encoder,
			   bool enabled)
{
	bool is_lvds = false;
	int channel;

	switch (encoder->encoder_type) {
	case DRM_MODE_ENCODER_LVDS:
		is_lvds = true;
		/* Fallthrough */
	case DRM_MODE_ENCODER_NONE:
		channel = 0;
		break;
	case DRM_MODE_ENCODER_TMDS:
	case DRM_MODE_ENCODER_TVDAC:
		channel = 1;
		break;
	default:
		DRM_DEBUG_DRIVER("Unknown encoder type, doing nothing...\n");
		return;
	}

	if (is_lvds && !enabled)
		sun4i_tcon_lvds_set_status(tcon, encoder, false);

	regmap_update_bits(tcon->regs, SUN4I_TCON_GCTL_REG,
			   SUN4I_TCON_GCTL_TCON_ENABLE,
			   enabled ? SUN4I_TCON_GCTL_TCON_ENABLE : 0);

	if (is_lvds && enabled)
		sun4i_tcon_lvds_set_status(tcon, encoder, true);

	sun4i_tcon_channel_set_status(tcon, channel, enabled);
}

void sun4i_tcon_enable_vblank(struct sun4i_tcon *tcon, bool enable)
{
	u32 mask, val = 0;

	DRM_DEBUG_DRIVER("%sabling VBLANK interrupt\n", enable ? "En" : "Dis");

	mask = SUN4I_TCON_GINT0_VBLANK_ENABLE(0) |
	       SUN4I_TCON_GINT0_VBLANK_ENABLE(1);

	if (enable)
		val = mask;

	regmap_update_bits(tcon->regs, SUN4I_TCON_GINT0_REG, mask, val);
}
EXPORT_SYMBOL(sun4i_tcon_enable_vblank);

/*
 * This function is a helper for TCON output muxing. The TCON output
 * muxing control register in earlier SoCs (without the TCON TOP block)
 * are located in TCON0. This helper returns a pointer to TCON0's
 * sun4i_tcon structure, or NULL if not found.
 */
static struct sun4i_tcon *sun4i_get_tcon0(struct drm_device *drm)
{
	struct sun4i_drv *drv = drm->dev_private;
	struct sun4i_tcon *tcon;

	list_for_each_entry(tcon, &drv->tcon_list, list)
		if (tcon->id == 0)
			return tcon;

	dev_warn(drm->dev,
		 "TCON0 not found, display output muxing may not work\n");

	return NULL;
}

void sun4i_tcon_set_mux(struct sun4i_tcon *tcon, int channel,
			const struct drm_encoder *encoder)
{
	int ret = -ENOTSUPP;

	if (tcon->quirks->set_mux)
		ret = tcon->quirks->set_mux(tcon, encoder);

	DRM_DEBUG_DRIVER("Muxing encoder %s to CRTC %s: %d\n",
			 encoder->name, encoder->crtc->name, ret);
}

static int sun4i_tcon_get_clk_delay(const struct drm_display_mode *mode,
				    int channel)
{
	int delay = mode->vtotal - mode->vdisplay;

	if (mode->flags & DRM_MODE_FLAG_INTERLACE)
		delay /= 2;

	if (channel == 1)
		delay -= 2;

	delay = min(delay, 30);

	DRM_DEBUG_DRIVER("TCON %d clock delay %u\n", channel, delay);

	return delay;
}

static void sun4i_tcon0_mode_set_common(struct sun4i_tcon *tcon,
					const struct drm_display_mode *mode)
{
	/* Configure the dot clock */
	clk_set_rate(tcon->dclk, mode->crtc_clock * 1000);

	/* Set the resolution */
	regmap_write(tcon->regs, SUN4I_TCON0_BASIC0_REG,
		     SUN4I_TCON0_BASIC0_X(mode->crtc_hdisplay) |
		     SUN4I_TCON0_BASIC0_Y(mode->crtc_vdisplay));
}

static void sun4i_tcon0_mode_set_lvds(struct sun4i_tcon *tcon,
				      const struct drm_encoder *encoder,
				      const struct drm_display_mode *mode)
{
	unsigned int bp;
	u8 clk_delay;
	u32 reg, val = 0;

	WARN_ON(!tcon->quirks->has_channel_0);

	tcon->dclk_min_div = 7;
	tcon->dclk_max_div = 7;
	sun4i_tcon0_mode_set_common(tcon, mode);

	/* Adjust clock delay */
	clk_delay = sun4i_tcon_get_clk_delay(mode, 0);
	regmap_update_bits(tcon->regs, SUN4I_TCON0_CTL_REG,
			   SUN4I_TCON0_CTL_CLK_DELAY_MASK,
			   SUN4I_TCON0_CTL_CLK_DELAY(clk_delay));

	/*
	 * This is called a backporch in the register documentation,
	 * but it really is the back porch + hsync
	 */
	bp = mode->crtc_htotal - mode->crtc_hsync_start;
	DRM_DEBUG_DRIVER("Setting horizontal total %d, backporch %d\n",
			 mode->crtc_htotal, bp);

	/* Set horizontal display timings */
	regmap_write(tcon->regs, SUN4I_TCON0_BASIC1_REG,
		     SUN4I_TCON0_BASIC1_H_TOTAL(mode->htotal) |
		     SUN4I_TCON0_BASIC1_H_BACKPORCH(bp));

	/*
	 * This is called a backporch in the register documentation,
	 * but it really is the back porch + hsync
	 */
	bp = mode->crtc_vtotal - mode->crtc_vsync_start;
	DRM_DEBUG_DRIVER("Setting vertical total %d, backporch %d\n",
			 mode->crtc_vtotal, bp);

	/* Set vertical display timings */
	regmap_write(tcon->regs, SUN4I_TCON0_BASIC2_REG,
		     SUN4I_TCON0_BASIC2_V_TOTAL(mode->crtc_vtotal * 2) |
		     SUN4I_TCON0_BASIC2_V_BACKPORCH(bp));

	reg = SUN4I_TCON0_LVDS_IF_CLK_SEL_TCON0 |
		SUN4I_TCON0_LVDS_IF_DATA_POL_NORMAL |
		SUN4I_TCON0_LVDS_IF_CLK_POL_NORMAL;
	if (sun4i_tcon_get_pixel_depth(encoder) == 24)
		reg |= SUN4I_TCON0_LVDS_IF_BITWIDTH_24BITS;
	else
		reg |= SUN4I_TCON0_LVDS_IF_BITWIDTH_18BITS;

	regmap_write(tcon->regs, SUN4I_TCON0_LVDS_IF_REG, reg);

	/* Setup the polarity of the various signals */
	if (!(mode->flags & DRM_MODE_FLAG_PHSYNC))
		val |= SUN4I_TCON0_IO_POL_HSYNC_POSITIVE;

	if (!(mode->flags & DRM_MODE_FLAG_PVSYNC))
		val |= SUN4I_TCON0_IO_POL_VSYNC_POSITIVE;

	regmap_write(tcon->regs, SUN4I_TCON0_IO_POL_REG, val);

	/* Map output pins to channel 0 */
	regmap_update_bits(tcon->regs, SUN4I_TCON_GCTL_REG,
			   SUN4I_TCON_GCTL_IOMAP_MASK,
			   SUN4I_TCON_GCTL_IOMAP_TCON0);

	/* Enable the output on the pins */
	regmap_write(tcon->regs, SUN4I_TCON0_IO_TRI_REG, 0xe0000000);
}

static void sun4i_tcon0_mode_set_rgb(struct sun4i_tcon *tcon,
				     const struct drm_display_mode *mode)
{
	struct drm_panel *panel = tcon->panel;
	struct drm_connector *connector = panel->connector;
	struct drm_display_info display_info = connector->display_info;
	unsigned int bp, hsync, vsync;
	u8 clk_delay;
	u32 val = 0;

	WARN_ON(!tcon->quirks->has_channel_0);

	tcon->dclk_min_div = 6;
	tcon->dclk_max_div = 127;
	sun4i_tcon0_mode_set_common(tcon, mode);

	/* Adjust clock delay */
	clk_delay = sun4i_tcon_get_clk_delay(mode, 0);
	regmap_update_bits(tcon->regs, SUN4I_TCON0_CTL_REG,
			   SUN4I_TCON0_CTL_CLK_DELAY_MASK,
			   SUN4I_TCON0_CTL_CLK_DELAY(clk_delay));

	/*
	 * This is called a backporch in the register documentation,
	 * but it really is the back porch + hsync
	 */
	bp = mode->crtc_htotal - mode->crtc_hsync_start;
	DRM_DEBUG_DRIVER("Setting horizontal total %d, backporch %d\n",
			 mode->crtc_htotal, bp);

	/* Set horizontal display timings */
	regmap_write(tcon->regs, SUN4I_TCON0_BASIC1_REG,
		     SUN4I_TCON0_BASIC1_H_TOTAL(mode->crtc_htotal) |
		     SUN4I_TCON0_BASIC1_H_BACKPORCH(bp));

	/*
	 * This is called a backporch in the register documentation,
	 * but it really is the back porch + hsync
	 */
	bp = mode->crtc_vtotal - mode->crtc_vsync_start;
	DRM_DEBUG_DRIVER("Setting vertical total %d, backporch %d\n",
			 mode->crtc_vtotal, bp);

	/* Set vertical display timings */
	regmap_write(tcon->regs, SUN4I_TCON0_BASIC2_REG,
		     SUN4I_TCON0_BASIC2_V_TOTAL(mode->crtc_vtotal * 2) |
		     SUN4I_TCON0_BASIC2_V_BACKPORCH(bp));

	/* Set Hsync and Vsync length */
	hsync = mode->crtc_hsync_end - mode->crtc_hsync_start;
	vsync = mode->crtc_vsync_end - mode->crtc_vsync_start;
	DRM_DEBUG_DRIVER("Setting HSYNC %d, VSYNC %d\n", hsync, vsync);
	regmap_write(tcon->regs, SUN4I_TCON0_BASIC3_REG,
		     SUN4I_TCON0_BASIC3_V_SYNC(vsync) |
		     SUN4I_TCON0_BASIC3_H_SYNC(hsync));

	/* Setup the polarity of the various signals */
	if (mode->flags & DRM_MODE_FLAG_PHSYNC)
		val |= SUN4I_TCON0_IO_POL_HSYNC_POSITIVE;

	if (mode->flags & DRM_MODE_FLAG_PVSYNC)
		val |= SUN4I_TCON0_IO_POL_VSYNC_POSITIVE;

	/*
	 * On A20 and similar SoCs, the only way to achieve Positive Edge
	 * (Rising Edge), is setting dclk clock phase to 2/3(240°).
	 * By default TCON works in Negative Edge(Falling Edge),
	 * this is why phase is set to 0 in that case.
	 * Unfortunately there's no way to logically invert dclk through
	 * IO_POL register.
	 * The only acceptable way to work, triple checked with scope,
	 * is using clock phase set to 0° for Negative Edge and set to 240°
	 * for Positive Edge.
	 * On A33 and similar SoCs there would be a 90° phase option,
	 * but it divides also dclk by 2.
	 * Following code is a way to avoid quirks all around TCON
	 * and DOTCLOCK drivers.
	 */
	if (display_info.bus_flags & DRM_BUS_FLAG_PIXDATA_POSEDGE)
		clk_set_phase(tcon->dclk, 240);

	if (display_info.bus_flags & DRM_BUS_FLAG_PIXDATA_NEGEDGE)
		clk_set_phase(tcon->dclk, 0);

	regmap_update_bits(tcon->regs, SUN4I_TCON0_IO_POL_REG,
			   SUN4I_TCON0_IO_POL_HSYNC_POSITIVE | SUN4I_TCON0_IO_POL_VSYNC_POSITIVE,
			   val);

	/* Map output pins to channel 0 */
	regmap_update_bits(tcon->regs, SUN4I_TCON_GCTL_REG,
			   SUN4I_TCON_GCTL_IOMAP_MASK,
			   SUN4I_TCON_GCTL_IOMAP_TCON0);

	/* Enable the output on the pins */
	regmap_write(tcon->regs, SUN4I_TCON0_IO_TRI_REG, 0);
}

static void sun4i_tcon1_mode_set(struct sun4i_tcon *tcon,
				 const struct drm_display_mode *mode)
{
	unsigned int bp, hsync, vsync, vtotal;
	u8 clk_delay;
	u32 val;

	WARN_ON(!tcon->quirks->has_channel_1);

	/* Configure the dot clock */
	clk_set_rate(tcon->sclk1, mode->crtc_clock * 1000);

	/* Adjust clock delay */
	clk_delay = sun4i_tcon_get_clk_delay(mode, 1);
	regmap_update_bits(tcon->regs, SUN4I_TCON1_CTL_REG,
			   SUN4I_TCON1_CTL_CLK_DELAY_MASK,
			   SUN4I_TCON1_CTL_CLK_DELAY(clk_delay));

	/* Set interlaced mode */
	if (mode->flags & DRM_MODE_FLAG_INTERLACE)
		val = SUN4I_TCON1_CTL_INTERLACE_ENABLE;
	else
		val = 0;
	regmap_update_bits(tcon->regs, SUN4I_TCON1_CTL_REG,
			   SUN4I_TCON1_CTL_INTERLACE_ENABLE,
			   val);

	/* Set the input resolution */
	regmap_write(tcon->regs, SUN4I_TCON1_BASIC0_REG,
		     SUN4I_TCON1_BASIC0_X(mode->crtc_hdisplay) |
		     SUN4I_TCON1_BASIC0_Y(mode->crtc_vdisplay));

	/* Set the upscaling resolution */
	regmap_write(tcon->regs, SUN4I_TCON1_BASIC1_REG,
		     SUN4I_TCON1_BASIC1_X(mode->crtc_hdisplay) |
		     SUN4I_TCON1_BASIC1_Y(mode->crtc_vdisplay));

	/* Set the output resolution */
	regmap_write(tcon->regs, SUN4I_TCON1_BASIC2_REG,
		     SUN4I_TCON1_BASIC2_X(mode->crtc_hdisplay) |
		     SUN4I_TCON1_BASIC2_Y(mode->crtc_vdisplay));

	/* Set horizontal display timings */
	bp = mode->crtc_htotal - mode->crtc_hsync_start;
	DRM_DEBUG_DRIVER("Setting horizontal total %d, backporch %d\n",
			 mode->htotal, bp);
	regmap_write(tcon->regs, SUN4I_TCON1_BASIC3_REG,
		     SUN4I_TCON1_BASIC3_H_TOTAL(mode->crtc_htotal) |
		     SUN4I_TCON1_BASIC3_H_BACKPORCH(bp));

	bp = mode->crtc_vtotal - mode->crtc_vsync_start;
	DRM_DEBUG_DRIVER("Setting vertical total %d, backporch %d\n",
			 mode->crtc_vtotal, bp);

	/*
	 * The vertical resolution needs to be doubled in all
	 * cases. We could use crtc_vtotal and always multiply by two,
	 * but that leads to a rounding error in interlace when vtotal
	 * is odd.
	 *
	 * This happens with TV's PAL for example, where vtotal will
	 * be 625, crtc_vtotal 312, and thus crtc_vtotal * 2 will be
	 * 624, which apparently confuses the hardware.
	 *
	 * To work around this, we will always use vtotal, and
	 * multiply by two only if we're not in interlace.
	 */
	vtotal = mode->vtotal;
	if (!(mode->flags & DRM_MODE_FLAG_INTERLACE))
		vtotal = vtotal * 2;

	/* Set vertical display timings */
	regmap_write(tcon->regs, SUN4I_TCON1_BASIC4_REG,
		     SUN4I_TCON1_BASIC4_V_TOTAL(vtotal) |
		     SUN4I_TCON1_BASIC4_V_BACKPORCH(bp));

	/* Set Hsync and Vsync length */
	hsync = mode->crtc_hsync_end - mode->crtc_hsync_start;
	vsync = mode->crtc_vsync_end - mode->crtc_vsync_start;
	DRM_DEBUG_DRIVER("Setting HSYNC %d, VSYNC %d\n", hsync, vsync);
	regmap_write(tcon->regs, SUN4I_TCON1_BASIC5_REG,
		     SUN4I_TCON1_BASIC5_V_SYNC(vsync) |
		     SUN4I_TCON1_BASIC5_H_SYNC(hsync));

	/* Map output pins to channel 1 */
	regmap_update_bits(tcon->regs, SUN4I_TCON_GCTL_REG,
			   SUN4I_TCON_GCTL_IOMAP_MASK,
			   SUN4I_TCON_GCTL_IOMAP_TCON1);
}

void sun4i_tcon_mode_set(struct sun4i_tcon *tcon,
			 const struct drm_encoder *encoder,
			 const struct drm_display_mode *mode)
{
	switch (encoder->encoder_type) {
	case DRM_MODE_ENCODER_LVDS:
		sun4i_tcon0_mode_set_lvds(tcon, encoder, mode);
		break;
	case DRM_MODE_ENCODER_NONE:
		sun4i_tcon0_mode_set_rgb(tcon, mode);
		sun4i_tcon_set_mux(tcon, 0, encoder);
		break;
	case DRM_MODE_ENCODER_TVDAC:
	case DRM_MODE_ENCODER_TMDS:
		sun4i_tcon1_mode_set(tcon, mode);
		sun4i_tcon_set_mux(tcon, 1, encoder);
		break;
	default:
		DRM_DEBUG_DRIVER("Unknown encoder type, doing nothing...\n");
	}
}
EXPORT_SYMBOL(sun4i_tcon_mode_set);

static void sun4i_tcon_finish_page_flip(struct drm_device *dev,
					struct sun4i_crtc *scrtc)
{
	unsigned long flags;

	spin_lock_irqsave(&dev->event_lock, flags);
	if (scrtc->event) {
		drm_crtc_send_vblank_event(&scrtc->crtc, scrtc->event);
		drm_crtc_vblank_put(&scrtc->crtc);
		scrtc->event = NULL;
	}
	spin_unlock_irqrestore(&dev->event_lock, flags);
}

static irqreturn_t sun4i_tcon_handler(int irq, void *private)
{
	struct sun4i_tcon *tcon = private;
	struct drm_device *drm = tcon->drm;
	struct sun4i_crtc *scrtc = tcon->crtc;
	struct sunxi_engine *engine = scrtc->engine;
	unsigned int status;

	regmap_read(tcon->regs, SUN4I_TCON_GINT0_REG, &status);

	if (!(status & (SUN4I_TCON_GINT0_VBLANK_INT(0) |
			SUN4I_TCON_GINT0_VBLANK_INT(1))))
		return IRQ_NONE;

	drm_crtc_handle_vblank(&scrtc->crtc);
	sun4i_tcon_finish_page_flip(drm, scrtc);

	/* Acknowledge the interrupt */
	regmap_update_bits(tcon->regs, SUN4I_TCON_GINT0_REG,
			   SUN4I_TCON_GINT0_VBLANK_INT(0) |
			   SUN4I_TCON_GINT0_VBLANK_INT(1),
			   0);

	if (engine->ops->vblank_quirk)
		engine->ops->vblank_quirk(engine);

	return IRQ_HANDLED;
}

static int sun4i_tcon_init_clocks(struct device *dev,
				  struct sun4i_tcon *tcon)
{
	tcon->clk = devm_clk_get(dev, "ahb");
	if (IS_ERR(tcon->clk)) {
		dev_err(dev, "Couldn't get the TCON bus clock\n");
		return PTR_ERR(tcon->clk);
	}
	clk_prepare_enable(tcon->clk);

	if (tcon->quirks->has_channel_0) {
		tcon->sclk0 = devm_clk_get(dev, "tcon-ch0");
		if (IS_ERR(tcon->sclk0)) {
			dev_err(dev, "Couldn't get the TCON channel 0 clock\n");
			return PTR_ERR(tcon->sclk0);
		}
	}

	if (tcon->quirks->has_channel_1) {
		tcon->sclk1 = devm_clk_get(dev, "tcon-ch1");
		if (IS_ERR(tcon->sclk1)) {
			dev_err(dev, "Couldn't get the TCON channel 1 clock\n");
			return PTR_ERR(tcon->sclk1);
		}
	}

	return 0;
}

static void sun4i_tcon_free_clocks(struct sun4i_tcon *tcon)
{
	clk_disable_unprepare(tcon->clk);
}

static int sun4i_tcon_init_irq(struct device *dev,
			       struct sun4i_tcon *tcon)
{
	struct platform_device *pdev = to_platform_device(dev);
	int irq, ret;

	irq = platform_get_irq(pdev, 0);
	if (irq < 0) {
		dev_err(dev, "Couldn't retrieve the TCON interrupt\n");
		return irq;
	}

	ret = devm_request_irq(dev, irq, sun4i_tcon_handler, 0,
			       dev_name(dev), tcon);
	if (ret) {
		dev_err(dev, "Couldn't request the IRQ\n");
		return ret;
	}

	return 0;
}

static struct regmap_config sun4i_tcon_regmap_config = {
	.reg_bits	= 32,
	.val_bits	= 32,
	.reg_stride	= 4,
	.max_register	= 0x800,
};

static int sun4i_tcon_init_regmap(struct device *dev,
				  struct sun4i_tcon *tcon)
{
	struct platform_device *pdev = to_platform_device(dev);
	struct resource *res;
	void __iomem *regs;

	res = platform_get_resource(pdev, IORESOURCE_MEM, 0);
	regs = devm_ioremap_resource(dev, res);
	if (IS_ERR(regs))
		return PTR_ERR(regs);

	tcon->regs = devm_regmap_init_mmio(dev, regs,
					   &sun4i_tcon_regmap_config);
	if (IS_ERR(tcon->regs)) {
		dev_err(dev, "Couldn't create the TCON regmap\n");
		return PTR_ERR(tcon->regs);
	}

	/* Make sure the TCON is disabled and all IRQs are off */
	regmap_write(tcon->regs, SUN4I_TCON_GCTL_REG, 0);
	regmap_write(tcon->regs, SUN4I_TCON_GINT0_REG, 0);
	regmap_write(tcon->regs, SUN4I_TCON_GINT1_REG, 0);

	/* Disable IO lines and set them to tristate */
	regmap_write(tcon->regs, SUN4I_TCON0_IO_TRI_REG, ~0);
	regmap_write(tcon->regs, SUN4I_TCON1_IO_TRI_REG, ~0);

	return 0;
}

/*
 * On SoCs with the old display pipeline design (Display Engine 1.0),
 * the TCON is always tied to just one backend. Hence we can traverse
 * the of_graph upwards to find the backend our tcon is connected to,
 * and take its ID as our own.
 *
 * We can either identify backends from their compatible strings, which
 * means maintaining a large list of them. Or, since the backend is
 * registered and binded before the TCON, we can just go through the
 * list of registered backends and compare the device node.
 *
 * As the structures now store engines instead of backends, here this
 * function in fact searches the corresponding engine, and the ID is
 * requested via the get_id function of the engine.
 */
static struct sunxi_engine *
sun4i_tcon_find_engine_traverse(struct sun4i_drv *drv,
				struct device_node *node)
{
	struct device_node *port, *ep, *remote;
	struct sunxi_engine *engine = ERR_PTR(-EINVAL);

	port = of_graph_get_port_by_id(node, 0);
	if (!port)
		return ERR_PTR(-EINVAL);

	/*
	 * This only works if there is only one path from the TCON
	 * to any display engine. Otherwise the probe order of the
	 * TCONs and display engines is not guaranteed. They may
	 * either bind to the wrong one, or worse, bind to the same
	 * one if additional checks are not done.
	 *
	 * Bail out if there are multiple input connections.
	 */
	if (of_get_available_child_count(port) != 1)
		goto out_put_port;

	/* Get the first connection without specifying an ID */
	ep = of_get_next_available_child(port, NULL);
	if (!ep)
		goto out_put_port;

	remote = of_graph_get_remote_port_parent(ep);
	if (!remote)
		goto out_put_ep;

	/* does this node match any registered engines? */
	list_for_each_entry(engine, &drv->engine_list, list)
		if (remote == engine->node)
			goto out_put_remote;

	/* keep looking through upstream ports */
	engine = sun4i_tcon_find_engine_traverse(drv, remote);

out_put_remote:
	of_node_put(remote);
out_put_ep:
	of_node_put(ep);
out_put_port:
	of_node_put(port);

	return engine;
}

/*
 * The device tree binding says that the remote endpoint ID of any
 * connection between components, up to and including the TCON, of
 * the display pipeline should be equal to the actual ID of the local
 * component. Thus we can look at any one of the input connections of
 * the TCONs, and use that connection's remote endpoint ID as our own.
 *
 * Since the user of this function already finds the input port,
 * the port is passed in directly without further checks.
 */
static int sun4i_tcon_of_get_id_from_port(struct device_node *port)
{
	struct device_node *ep;
	int ret = -EINVAL;

	/* try finding an upstream endpoint */
	for_each_available_child_of_node(port, ep) {
		struct device_node *remote;
		u32 reg;

		remote = of_graph_get_remote_endpoint(ep);
		if (!remote)
			continue;

		ret = of_property_read_u32(remote, "reg", &reg);
		if (ret)
			continue;

		ret = reg;
	}

	return ret;
}

/*
 * Once we know the TCON's id, we can look through the list of
 * engines to find a matching one. We assume all engines have
 * been probed and added to the list.
 */
static struct sunxi_engine *sun4i_tcon_get_engine_by_id(struct sun4i_drv *drv,
							int id)
{
	struct sunxi_engine *engine;

	list_for_each_entry(engine, &drv->engine_list, list)
		if (engine->id == id)
			return engine;

	return ERR_PTR(-EINVAL);
}

/*
 * On SoCs with the old display pipeline design (Display Engine 1.0),
 * we assumed the TCON was always tied to just one backend. However
 * this proved not to be the case. On the A31, the TCON can select
 * either backend as its source. On the A20 (and likely on the A10),
 * the backend can choose which TCON to output to.
 *
 * The device tree binding says that the remote endpoint ID of any
 * connection between components, up to and including the TCON, of
 * the display pipeline should be equal to the actual ID of the local
 * component. Thus we should be able to look at any one of the input
 * connections of the TCONs, and use that connection's remote endpoint
 * ID as our own.
 *
 * However  the connections between the backend and TCON were assumed
 * to be always singular, and their endpoit IDs were all incorrectly
 * set to 0. This means for these old device trees, we cannot just look
 * up the remote endpoint ID of a TCON input endpoint. TCON1 would be
 * incorrectly identified as TCON0.
 *
 * This function first checks if the TCON node has 2 input endpoints.
 * If so, then the device tree is a corrected version, and it will use
 * sun4i_tcon_of_get_id() and sun4i_tcon_get_engine_by_id() from above
 * to fetch the ID and engine directly. If not, then it is likely an
 * old device trees, where the endpoint IDs were incorrect, but did not
 * have endpoint connections between the backend and TCON across
 * different display pipelines. It will fall back to the old method of
 * traversing the  of_graph to try and find a matching engine by device
 * node.
 *
 * In the case of single display pipeline device trees, either method
 * works.
 */
static struct sunxi_engine *sun4i_tcon_find_engine(struct sun4i_drv *drv,
						   struct device_node *node)
{
	struct device_node *port;
	struct sunxi_engine *engine;

	port = of_graph_get_port_by_id(node, 0);
	if (!port)
		return ERR_PTR(-EINVAL);

	/*
	 * Is this a corrected device tree with cross pipeline
	 * connections between the backend and TCON?
	 */
	if (of_get_child_count(port) > 1) {
		/* Get our ID directly from an upstream endpoint */
		int id = sun4i_tcon_of_get_id_from_port(port);

		/* Get our engine by matching our ID */
		engine = sun4i_tcon_get_engine_by_id(drv, id);

		of_node_put(port);
		return engine;
	}

	/* Fallback to old method by traversing input endpoints */
	of_node_put(port);
	return sun4i_tcon_find_engine_traverse(drv, node);
}

static int sun4i_tcon_bind(struct device *dev, struct device *master,
			   void *data)
{
	struct drm_device *drm = data;
	struct sun4i_drv *drv = drm->dev_private;
	struct sunxi_engine *engine;
	struct device_node *remote;
	struct sun4i_tcon *tcon;
	struct reset_control *edp_rstc;
	bool has_lvds_rst, has_lvds_alt, can_lvds;
	int ret;

	engine = sun4i_tcon_find_engine(drv, dev->of_node);
	if (IS_ERR(engine)) {
		dev_err(dev, "Couldn't find matching engine\n");
		return -EPROBE_DEFER;
	}

	tcon = devm_kzalloc(dev, sizeof(*tcon), GFP_KERNEL);
	if (!tcon)
		return -ENOMEM;
	dev_set_drvdata(dev, tcon);
	tcon->drm = drm;
	tcon->dev = dev;
	tcon->id = engine->id;
	tcon->quirks = of_device_get_match_data(dev);

	tcon->lcd_rst = devm_reset_control_get(dev, "lcd");
	if (IS_ERR(tcon->lcd_rst)) {
		dev_err(dev, "Couldn't get our reset line\n");
		return PTR_ERR(tcon->lcd_rst);
	}

	if (tcon->quirks->needs_edp_reset) {
		edp_rstc = devm_reset_control_get_shared(dev, "edp");
		if (IS_ERR(edp_rstc)) {
			dev_err(dev, "Couldn't get edp reset line\n");
			return PTR_ERR(edp_rstc);
		}

		ret = reset_control_deassert(edp_rstc);
		if (ret) {
			dev_err(dev, "Couldn't deassert edp reset line\n");
			return ret;
		}
	}

	/* Make sure our TCON is reset */
	ret = reset_control_reset(tcon->lcd_rst);
	if (ret) {
		dev_err(dev, "Couldn't deassert our reset line\n");
		return ret;
	}

	if (tcon->quirks->supports_lvds) {
		/*
		 * This can only be made optional since we've had DT
		 * nodes without the LVDS reset properties.
		 *
		 * If the property is missing, just disable LVDS, and
		 * print a warning.
		 */
		tcon->lvds_rst = devm_reset_control_get_optional(dev, "lvds");
		if (IS_ERR(tcon->lvds_rst)) {
			dev_err(dev, "Couldn't get our reset line\n");
			return PTR_ERR(tcon->lvds_rst);
		} else if (tcon->lvds_rst) {
			has_lvds_rst = true;
			reset_control_reset(tcon->lvds_rst);
		} else {
			has_lvds_rst = false;
		}

		/*
		 * This can only be made optional since we've had DT
		 * nodes without the LVDS reset properties.
		 *
		 * If the property is missing, just disable LVDS, and
		 * print a warning.
		 */
		if (tcon->quirks->has_lvds_alt) {
			tcon->lvds_pll = devm_clk_get(dev, "lvds-alt");
			if (IS_ERR(tcon->lvds_pll)) {
				if (PTR_ERR(tcon->lvds_pll) == -ENOENT) {
					has_lvds_alt = false;
				} else {
					dev_err(dev, "Couldn't get the LVDS PLL\n");
					return PTR_ERR(tcon->lvds_pll);
				}
			} else {
				has_lvds_alt = true;
			}
		}

		if (!has_lvds_rst ||
		    (tcon->quirks->has_lvds_alt && !has_lvds_alt)) {
			dev_warn(dev, "Missing LVDS properties, Please upgrade your DT\n");
			dev_warn(dev, "LVDS output disabled\n");
			can_lvds = false;
		} else {
			can_lvds = true;
		}
	} else {
		can_lvds = false;
	}

	ret = sun4i_tcon_init_clocks(dev, tcon);
	if (ret) {
		dev_err(dev, "Couldn't init our TCON clocks\n");
		goto err_assert_reset;
	}

	ret = sun4i_tcon_init_regmap(dev, tcon);
	if (ret) {
		dev_err(dev, "Couldn't init our TCON regmap\n");
		goto err_free_clocks;
	}

	if (tcon->quirks->has_channel_0) {
		ret = sun4i_dclk_create(dev, tcon);
		if (ret) {
			dev_err(dev, "Couldn't create our TCON dot clock\n");
			goto err_free_clocks;
		}
	}

	ret = sun4i_tcon_init_irq(dev, tcon);
	if (ret) {
		dev_err(dev, "Couldn't init our TCON interrupts\n");
		goto err_free_dotclock;
	}

	tcon->crtc = sun4i_crtc_init(drm, engine, tcon);
	if (IS_ERR(tcon->crtc)) {
		dev_err(dev, "Couldn't create our CRTC\n");
		ret = PTR_ERR(tcon->crtc);
		goto err_free_dotclock;
	}

	/*
	 * If we have an LVDS panel connected to the TCON, we should
	 * just probe the LVDS connector. Otherwise, just probe RGB as
	 * we used to.
	 */
	remote = of_graph_get_remote_node(dev->of_node, 1, 0);
	if (of_device_is_compatible(remote, "panel-lvds"))
		if (can_lvds)
			ret = sun4i_lvds_init(drm, tcon);
		else
			ret = -EINVAL;
	else
		ret = sun4i_rgb_init(drm, tcon);
	of_node_put(remote);

	if (ret < 0)
		goto err_free_dotclock;

	if (tcon->quirks->needs_de_be_mux) {
		/*
		 * We assume there is no dynamic muxing of backends
		 * and TCONs, so we select the backend with same ID.
		 *
		 * While dynamic selection might be interesting, since
		 * the CRTC is tied to the TCON, while the layers are
		 * tied to the backends, this means, we will need to
		 * switch between groups of layers. There might not be
		 * a way to represent this constraint in DRM.
		 */
		regmap_update_bits(tcon->regs, SUN4I_TCON0_CTL_REG,
				   SUN4I_TCON0_CTL_SRC_SEL_MASK,
				   tcon->id);
		regmap_update_bits(tcon->regs, SUN4I_TCON1_CTL_REG,
				   SUN4I_TCON1_CTL_SRC_SEL_MASK,
				   tcon->id);
	}

	list_add_tail(&tcon->list, &drv->tcon_list);

	return 0;

err_free_dotclock:
	if (tcon->quirks->has_channel_0)
		sun4i_dclk_free(tcon);
err_free_clocks:
	sun4i_tcon_free_clocks(tcon);
err_assert_reset:
	reset_control_assert(tcon->lcd_rst);
	return ret;
}

static void sun4i_tcon_unbind(struct device *dev, struct device *master,
			      void *data)
{
	struct sun4i_tcon *tcon = dev_get_drvdata(dev);

	list_del(&tcon->list);
	if (tcon->quirks->has_channel_0)
		sun4i_dclk_free(tcon);
	sun4i_tcon_free_clocks(tcon);
}

static const struct component_ops sun4i_tcon_ops = {
	.bind	= sun4i_tcon_bind,
	.unbind	= sun4i_tcon_unbind,
};

static int sun4i_tcon_probe(struct platform_device *pdev)
{
	struct device_node *node = pdev->dev.of_node;
	struct drm_bridge *bridge;
	struct drm_panel *panel;
	int ret;

	ret = drm_of_find_panel_or_bridge(node, 1, 0, &panel, &bridge);
	if (ret == -EPROBE_DEFER)
		return ret;

	return component_add(&pdev->dev, &sun4i_tcon_ops);
}

static int sun4i_tcon_remove(struct platform_device *pdev)
{
	component_del(&pdev->dev, &sun4i_tcon_ops);

	return 0;
}

/* platform specific TCON muxing callbacks */
static int sun4i_a10_tcon_set_mux(struct sun4i_tcon *tcon,
				  const struct drm_encoder *encoder)
{
	struct sun4i_tcon *tcon0 = sun4i_get_tcon0(encoder->dev);
	u32 shift;

	if (!tcon0)
		return -EINVAL;

	switch (encoder->encoder_type) {
	case DRM_MODE_ENCODER_TMDS:
		/* HDMI */
		shift = 8;
		break;
	default:
		return -EINVAL;
	}

	regmap_update_bits(tcon0->regs, SUN4I_TCON_MUX_CTRL_REG,
			   0x3 << shift, tcon->id << shift);

	return 0;
}

static int sun5i_a13_tcon_set_mux(struct sun4i_tcon *tcon,
				  const struct drm_encoder *encoder)
{
	u32 val;

	if (encoder->encoder_type == DRM_MODE_ENCODER_TVDAC)
		val = 1;
	else
		val = 0;

	/*
	 * FIXME: Undocumented bits
	 */
	return regmap_write(tcon->regs, SUN4I_TCON_MUX_CTRL_REG, val);
}

static int sun6i_tcon_set_mux(struct sun4i_tcon *tcon,
			      const struct drm_encoder *encoder)
{
	struct sun4i_tcon *tcon0 = sun4i_get_tcon0(encoder->dev);
	u32 shift;

	if (!tcon0)
		return -EINVAL;

	switch (encoder->encoder_type) {
	case DRM_MODE_ENCODER_TMDS:
		/* HDMI */
		shift = 8;
		break;
	default:
		/* TODO A31 has MIPI DSI but A31s does not */
		return -EINVAL;
	}

	regmap_update_bits(tcon0->regs, SUN4I_TCON_MUX_CTRL_REG,
			   0x3 << shift, tcon->id << shift);

	return 0;
}

static const struct sun4i_tcon_quirks sun4i_a10_quirks = {
	.has_channel_0		= true,
	.has_channel_1		= true,
	.set_mux		= sun4i_a10_tcon_set_mux,
};

static const struct sun4i_tcon_quirks sun5i_a13_quirks = {
	.has_channel_0		= true,
	.has_channel_1		= true,
	.set_mux		= sun5i_a13_tcon_set_mux,
};

static const struct sun4i_tcon_quirks sun6i_a31_quirks = {
	.has_channel_0		= true,
	.has_channel_1		= true,
	.has_lvds_alt		= true,
	.needs_de_be_mux	= true,
	.set_mux		= sun6i_tcon_set_mux,
};

static const struct sun4i_tcon_quirks sun6i_a31s_quirks = {
	.has_channel_0		= true,
	.has_channel_1		= true,
	.needs_de_be_mux	= true,
};

static const struct sun4i_tcon_quirks sun7i_a20_quirks = {
	.has_channel_0		= true,
	.has_channel_1		= true,
	/* Same display pipeline structure as A10 */
	.set_mux		= sun4i_a10_tcon_set_mux,
};

static const struct sun4i_tcon_quirks sun8i_a33_quirks = {
	.has_channel_0		= true,
	.has_lvds_alt		= true,
};

static const struct sun4i_tcon_quirks sun8i_a83t_lcd_quirks = {
<<<<<<< HEAD
	.has_channel_0		= true,
};

static const struct sun4i_tcon_quirks sun8i_a83t_tv_quirks = {
	.has_channel_1		= true,
=======
	.supports_lvds		= true,
>>>>>>> 3eb2ce82
};

static const struct sun4i_tcon_quirks sun8i_v3s_quirks = {
	.has_channel_0		= true,
};

static const struct sun4i_tcon_quirks sun9i_a80_tcon_lcd_quirks = {
	.has_channel_0	= true,
	.needs_edp_reset = true,
};

static const struct sun4i_tcon_quirks sun9i_a80_tcon_tv_quirks = {
	.has_channel_1	= true,
	.needs_edp_reset = true,
};

/* sun4i_drv uses this list to check if a device node is a TCON */
const struct of_device_id sun4i_tcon_of_table[] = {
	{ .compatible = "allwinner,sun4i-a10-tcon", .data = &sun4i_a10_quirks },
	{ .compatible = "allwinner,sun5i-a13-tcon", .data = &sun5i_a13_quirks },
	{ .compatible = "allwinner,sun6i-a31-tcon", .data = &sun6i_a31_quirks },
	{ .compatible = "allwinner,sun6i-a31s-tcon", .data = &sun6i_a31s_quirks },
	{ .compatible = "allwinner,sun7i-a20-tcon", .data = &sun7i_a20_quirks },
	{ .compatible = "allwinner,sun8i-a33-tcon", .data = &sun8i_a33_quirks },
	{ .compatible = "allwinner,sun8i-a83t-tcon-lcd", .data = &sun8i_a83t_lcd_quirks },
	{ .compatible = "allwinner,sun8i-a83t-tcon-tv", .data = &sun8i_a83t_tv_quirks },
	{ .compatible = "allwinner,sun8i-v3s-tcon", .data = &sun8i_v3s_quirks },
	{ .compatible = "allwinner,sun9i-a80-tcon-lcd", .data = &sun9i_a80_tcon_lcd_quirks },
	{ .compatible = "allwinner,sun9i-a80-tcon-tv", .data = &sun9i_a80_tcon_tv_quirks },
	{ }
};
MODULE_DEVICE_TABLE(of, sun4i_tcon_of_table);
EXPORT_SYMBOL(sun4i_tcon_of_table);

static struct platform_driver sun4i_tcon_platform_driver = {
	.probe		= sun4i_tcon_probe,
	.remove		= sun4i_tcon_remove,
	.driver		= {
		.name		= "sun4i-tcon",
		.of_match_table	= sun4i_tcon_of_table,
	},
};
module_platform_driver(sun4i_tcon_platform_driver);

MODULE_AUTHOR("Maxime Ripard <maxime.ripard@free-electrons.com>");
MODULE_DESCRIPTION("Allwinner A10 Timing Controller Driver");
MODULE_LICENSE("GPL");<|MERGE_RESOLUTION|>--- conflicted
+++ resolved
@@ -1205,15 +1205,12 @@
 };
 
 static const struct sun4i_tcon_quirks sun8i_a83t_lcd_quirks = {
-<<<<<<< HEAD
+	.supports_lvds		= true,
 	.has_channel_0		= true,
 };
 
 static const struct sun4i_tcon_quirks sun8i_a83t_tv_quirks = {
 	.has_channel_1		= true,
-=======
-	.supports_lvds		= true,
->>>>>>> 3eb2ce82
 };
 
 static const struct sun4i_tcon_quirks sun8i_v3s_quirks = {
