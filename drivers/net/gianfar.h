--- conflicted
+++ resolved
@@ -1054,11 +1054,7 @@
 
 	struct device_node *node;
 	struct net_device *ndev;
-<<<<<<< HEAD
-	struct of_device *ofdev;
-=======
 	struct platform_device *ofdev;
->>>>>>> 56385a12
 	enum gfar_errata errata;
 
 	struct gfar_priv_grp gfargrp[MAXGROUPS];
