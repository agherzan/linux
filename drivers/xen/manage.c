--- conflicted
+++ resolved
@@ -62,11 +62,6 @@
 	gnttab_resume();
 	xen_mm_unpin_all();
 
-<<<<<<< HEAD
-=======
-	sysdev_resume();
-
->>>>>>> 8e2c4f28
 	if (!*cancelled) {
 		xen_irq_resume();
 		xen_console_resume();
