/*
 *	elanfreq:	cpufreq driver for the AMD ELAN family
 *
 *	(c) Copyright 2002 Robert Schwebel <r.schwebel@pengutronix.de>
 *
 *	Parts of this code are (c) Sven Geggus <sven@geggus.net>
 *
 *      All Rights Reserved.
 *
 *	This program is free software; you can redistribute it and/or
 *	modify it under the terms of the GNU General Public License
 *	as published by the Free Software Foundation; either version
 *	2 of the License, or (at your option) any later version.
 *
 *	2002-02-13: - initial revision for 2.4.18-pre9 by Robert Schwebel
 *
 */

#include <linux/kernel.h>
#include <linux/module.h>
#include <linux/init.h>

#include <linux/delay.h>
#include <linux/cpufreq.h>

#include <asm/cpu_device_id.h>
#include <asm/msr.h>
#include <linux/timex.h>
#include <linux/io.h>

#define REG_CSCIR 0x22		/* Chip Setup and Control Index Register    */
#define REG_CSCDR 0x23		/* Chip Setup and Control Data  Register    */

/* Module parameter */
static int max_freq;

struct s_elan_multiplier {
	int clock;		/* frequency in kHz                         */
	int val40h;		/* PMU Force Mode register                  */
	int val80h;		/* CPU Clock Speed Register                 */
};

/*
 * It is important that the frequencies
 * are listed in ascending order here!
 */
static struct s_elan_multiplier elan_multiplier[] = {
	{1000,	0x02,	0x18},
	{2000,	0x02,	0x10},
	{4000,	0x02,	0x08},
	{8000,	0x00,	0x00},
	{16000,	0x00,	0x02},
	{33000,	0x00,	0x04},
	{66000,	0x01,	0x04},
	{99000,	0x01,	0x05}
};

static struct cpufreq_frequency_table elanfreq_table[] = {
	{0,	1000},
	{1,	2000},
	{2,	4000},
	{3,	8000},
	{4,	16000},
	{5,	33000},
	{6,	66000},
	{7,	99000},
	{0,	CPUFREQ_TABLE_END},
};


/**
 *	elanfreq_get_cpu_frequency: determine current cpu speed
 *
 *	Finds out at which frequency the CPU of the Elan SOC runs
 *	at the moment. Frequencies from 1 to 33 MHz are generated
 *	the normal way, 66 and 99 MHz are called "Hyperspeed Mode"
 *	and have the rest of the chip running with 33 MHz.
 */

static unsigned int elanfreq_get_cpu_frequency(unsigned int cpu)
{
	u8 clockspeed_reg;    /* Clock Speed Register */

	local_irq_disable();
	outb_p(0x80, REG_CSCIR);
	clockspeed_reg = inb_p(REG_CSCDR);
	local_irq_enable();

	if ((clockspeed_reg & 0xE0) == 0xE0)
		return 0;

	/* Are we in CPU clock multiplied mode (66/99 MHz)? */
	if ((clockspeed_reg & 0xE0) == 0xC0) {
		if ((clockspeed_reg & 0x01) == 0)
			return 66000;
		else
			return 99000;
	}

	/* 33 MHz is not 32 MHz... */
	if ((clockspeed_reg & 0xE0) == 0xA0)
		return 33000;

	return (1<<((clockspeed_reg & 0xE0) >> 5)) * 1000;
}


static int elanfreq_target(struct cpufreq_policy *policy,
			    unsigned int state)
{
	/*
	 * Access to the Elan's internal registers is indexed via
	 * 0x22: Chip Setup & Control Register Index Register (CSCI)
	 * 0x23: Chip Setup & Control Register Data  Register (CSCD)
	 *
	 */

	/*
	 * 0x40 is the Power Management Unit's Force Mode Register.
	 * Bit 6 enables Hyperspeed Mode (66/100 MHz core frequency)
	 */

	local_irq_disable();
	outb_p(0x40, REG_CSCIR);		/* Disable hyperspeed mode */
	outb_p(0x00, REG_CSCDR);
	local_irq_enable();		/* wait till internal pipelines and */
	udelay(1000);			/* buffers have cleaned up          */

	local_irq_disable();

	/* now, set the CPU clock speed register (0x80) */
	outb_p(0x80, REG_CSCIR);
	outb_p(elan_multiplier[state].val80h, REG_CSCDR);

	/* now, the hyperspeed bit in PMU Force Mode Register (0x40) */
	outb_p(0x40, REG_CSCIR);
	outb_p(elan_multiplier[state].val40h, REG_CSCDR);
	udelay(10000);
	local_irq_enable();

	return 0;
}
/*
 *	Module init and exit code
 */

static int elanfreq_cpu_init(struct cpufreq_policy *policy)
{
	struct cpuinfo_x86 *c = &cpu_data(0);
	unsigned int i;

	/* capability check */
	if ((c->x86_vendor != X86_VENDOR_AMD) ||
	    (c->x86 != 4) || (c->x86_model != 10))
		return -ENODEV;

	/* max freq */
	if (!max_freq)
		max_freq = elanfreq_get_cpu_frequency(0);

	/* table init */
	for (i = 0; (elanfreq_table[i].frequency != CPUFREQ_TABLE_END); i++) {
		if (elanfreq_table[i].frequency > max_freq)
			elanfreq_table[i].frequency = CPUFREQ_ENTRY_INVALID;
	}

	/* cpuinfo and default policy values */
	policy->cpuinfo.transition_latency = CPUFREQ_ETERNAL;

	return cpufreq_table_validate_and_show(policy, elanfreq_table);
}


#ifndef MODULE
/**
 * elanfreq_setup - elanfreq command line parameter parsing
 *
 * elanfreq command line parameter.  Use:
 *  elanfreq=66000
 * to set the maximum CPU frequency to 66 MHz. Note that in
 * case you do not give this boot parameter, the maximum
 * frequency will fall back to _current_ CPU frequency which
 * might be lower. If you build this as a module, use the
 * max_freq module parameter instead.
 */
static int __init elanfreq_setup(char *str)
{
	max_freq = simple_strtoul(str, &str, 0);
	printk(KERN_WARNING "You're using the deprecated elanfreq command line option. Use elanfreq.max_freq instead, please!\n");
	return 1;
}
__setup("elanfreq=", elanfreq_setup);
#endif


static struct cpufreq_driver elanfreq_driver = {
	.get		= elanfreq_get_cpu_frequency,
	.verify		= cpufreq_generic_frequency_table_verify,
	.target_index	= elanfreq_target,
	.init		= elanfreq_cpu_init,
	.exit		= cpufreq_generic_exit,
	.name		= "elanfreq",
<<<<<<< HEAD
	.attr		= elanfreq_attr,
=======
	.attr		= cpufreq_generic_attr,
>>>>>>> d8ec26d7
};

static const struct x86_cpu_id elan_id[] = {
	{ X86_VENDOR_AMD, 4, 10, },
	{}
};
MODULE_DEVICE_TABLE(x86cpu, elan_id);

static int __init elanfreq_init(void)
{
	if (!x86_match_cpu(elan_id))
		return -ENODEV;
	return cpufreq_register_driver(&elanfreq_driver);
}


static void __exit elanfreq_exit(void)
{
	cpufreq_unregister_driver(&elanfreq_driver);
}


module_param(max_freq, int, 0444);

MODULE_LICENSE("GPL");
MODULE_AUTHOR("Robert Schwebel <r.schwebel@pengutronix.de>, "
		"Sven Geggus <sven@geggus.net>");
MODULE_DESCRIPTION("cpufreq driver for AMD's Elan CPUs");

module_init(elanfreq_init);
module_exit(elanfreq_exit);<|MERGE_RESOLUTION|>--- conflicted
+++ resolved
@@ -200,11 +200,7 @@
 	.init		= elanfreq_cpu_init,
 	.exit		= cpufreq_generic_exit,
 	.name		= "elanfreq",
-<<<<<<< HEAD
-	.attr		= elanfreq_attr,
-=======
 	.attr		= cpufreq_generic_attr,
->>>>>>> d8ec26d7
 };
 
 static const struct x86_cpu_id elan_id[] = {
