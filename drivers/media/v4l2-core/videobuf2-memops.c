--- conflicted
+++ resolved
@@ -75,48 +75,8 @@
  */
 void vb2_destroy_framevec(struct frame_vector *vec)
 {
-<<<<<<< HEAD
-	struct mm_struct *mm = current->mm;
-	struct vm_area_struct *vma;
-	unsigned long offset, start, end;
-	unsigned long this_pfn, prev_pfn;
-	dma_addr_t pa = 0;
-
-	start = vaddr;
-	offset = start & ~PAGE_MASK;
-	end = start + size;
-
-	vma = find_vma(mm, start);
-
-	if (vma == NULL || vma->vm_end < end)
-		return -EFAULT;
-
-	for (prev_pfn = 0; start < end; start += PAGE_SIZE) {
-		int ret = follow_pfn(vma, start, &this_pfn);
-		if (ret)
-			return ret;
-
-		if (prev_pfn == 0)
-			pa = this_pfn << PAGE_SHIFT;
-		else if (this_pfn != prev_pfn + 1)
-			return -EFAULT;
-
-		prev_pfn = this_pfn;
-	}
-
-	/*
-	 * Memory is contiguous, lock vma and return to the caller
-	 */
-	*res_vma = vb2_get_vma(vma);
-	if (*res_vma == NULL)
-		return -ENOMEM;
-
-	*res_pa = pa + offset;
-	return 0;
-=======
 	put_vaddr_frames(vec);
 	frame_vector_destroy(vec);
->>>>>>> 63540f01
 }
 EXPORT_SYMBOL(vb2_destroy_framevec);
 
