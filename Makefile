VERSION = 3
PATCHLEVEL = 10
<<<<<<< HEAD
SUBLEVEL = 34
=======
SUBLEVEL = 35
>>>>>>> a2e124da
EXTRAVERSION =
NAME = TOSSUG Baby Fish

# *DOCUMENTATION*
# To see a list of typical targets execute "make help"
# More info can be located in ./README
# Comments in this file are targeted only to the developer, do not
# expect to learn how to build the kernel reading this file.

# Do not:
# o  use make's built-in rules and variables
#    (this increases performance and avoids hard-to-debug behaviour);
# o  print "Entering directory ...";
MAKEFLAGS += -rR --no-print-directory

# Avoid funny character set dependencies
unexport LC_ALL
LC_COLLATE=C
LC_NUMERIC=C
export LC_COLLATE LC_NUMERIC

# We are using a recursive build, so we need to do a little thinking
# to get the ordering right.
#
# Most importantly: sub-Makefiles should only ever modify files in
# their own directory. If in some directory we have a dependency on
# a file in another dir (which doesn't happen often, but it's often
# unavoidable when linking the built-in.o targets which finally
# turn into vmlinux), we will call a sub make in that other dir, and
# after that we are sure that everything which is in that other dir
# is now up to date.
#
# The only cases where we need to modify files which have global
# effects are thus separated out and done before the recursive
# descending is started. They are now explicitly listed as the
# prepare rule.

# To put more focus on warnings, be less verbose as default
# Use 'make V=1' to see the full commands

ifeq ("$(origin V)", "command line")
  KBUILD_VERBOSE = $(V)
endif
ifndef KBUILD_VERBOSE
  KBUILD_VERBOSE = 0
endif

# Call a source code checker (by default, "sparse") as part of the
# C compilation.
#
# Use 'make C=1' to enable checking of only re-compiled files.
# Use 'make C=2' to enable checking of *all* source files, regardless
# of whether they are re-compiled or not.
#
# See the file "Documentation/sparse.txt" for more details, including
# where to get the "sparse" utility.

ifeq ("$(origin C)", "command line")
  KBUILD_CHECKSRC = $(C)
endif
ifndef KBUILD_CHECKSRC
  KBUILD_CHECKSRC = 0
endif

# Use make M=dir to specify directory of external module to build
# Old syntax make ... SUBDIRS=$PWD is still supported
# Setting the environment variable KBUILD_EXTMOD take precedence
ifdef SUBDIRS
  KBUILD_EXTMOD ?= $(SUBDIRS)
endif

ifeq ("$(origin M)", "command line")
  KBUILD_EXTMOD := $(M)
endif

# kbuild supports saving output files in a separate directory.
# To locate output files in a separate directory two syntaxes are supported.
# In both cases the working directory must be the root of the kernel src.
# 1) O=
# Use "make O=dir/to/store/output/files/"
#
# 2) Set KBUILD_OUTPUT
# Set the environment variable KBUILD_OUTPUT to point to the directory
# where the output files shall be placed.
# export KBUILD_OUTPUT=dir/to/store/output/files/
# make
#
# The O= assignment takes precedence over the KBUILD_OUTPUT environment
# variable.


# KBUILD_SRC is set on invocation of make in OBJ directory
# KBUILD_SRC is not intended to be used by the regular user (for now)
ifeq ($(KBUILD_SRC),)

# OK, Make called in directory where kernel src resides
# Do we want to locate output files in a separate directory?
ifeq ("$(origin O)", "command line")
  KBUILD_OUTPUT := $(O)
endif

ifeq ("$(origin W)", "command line")
  export KBUILD_ENABLE_EXTRA_GCC_CHECKS := $(W)
endif

# That's our default target when none is given on the command line
PHONY := _all
_all:

# Cancel implicit rules on top Makefile
$(CURDIR)/Makefile Makefile: ;

ifneq ($(KBUILD_OUTPUT),)
# Invoke a second make in the output directory, passing relevant variables
# check that the output directory actually exists
saved-output := $(KBUILD_OUTPUT)
KBUILD_OUTPUT := $(shell cd $(KBUILD_OUTPUT) && /bin/pwd)
$(if $(KBUILD_OUTPUT),, \
     $(error output directory "$(saved-output)" does not exist))

PHONY += $(MAKECMDGOALS) sub-make

$(filter-out _all sub-make $(CURDIR)/Makefile, $(MAKECMDGOALS)) _all: sub-make
	@:

sub-make: FORCE
	$(if $(KBUILD_VERBOSE:1=),@)$(MAKE) -C $(KBUILD_OUTPUT) \
	KBUILD_SRC=$(CURDIR) \
	KBUILD_EXTMOD="$(KBUILD_EXTMOD)" -f $(CURDIR)/Makefile \
	$(filter-out _all sub-make,$(MAKECMDGOALS))

# Leave processing to above invocation of make
skip-makefile := 1
endif # ifneq ($(KBUILD_OUTPUT),)
endif # ifeq ($(KBUILD_SRC),)

# We process the rest of the Makefile if this is the final invocation of make
ifeq ($(skip-makefile),)

# If building an external module we do not care about the all: rule
# but instead _all depend on modules
PHONY += all
ifeq ($(KBUILD_EXTMOD),)
_all: all
else
_all: modules
endif

srctree		:= $(if $(KBUILD_SRC),$(KBUILD_SRC),$(CURDIR))
objtree		:= $(CURDIR)
src		:= $(srctree)
obj		:= $(objtree)

VPATH		:= $(srctree)$(if $(KBUILD_EXTMOD),:$(KBUILD_EXTMOD))

export srctree objtree VPATH


# SUBARCH tells the usermode build what the underlying arch is.  That is set
# first, and if a usermode build is happening, the "ARCH=um" on the command
# line overrides the setting of ARCH below.  If a native build is happening,
# then ARCH is assigned, getting whatever value it gets normally, and 
# SUBARCH is subsequently ignored.

SUBARCH := $(shell uname -m | sed -e s/i.86/x86/ -e s/x86_64/x86/ \
				  -e s/sun4u/sparc64/ \
				  -e s/arm.*/arm/ -e s/sa110/arm/ \
				  -e s/s390x/s390/ -e s/parisc64/parisc/ \
				  -e s/ppc.*/powerpc/ -e s/mips.*/mips/ \
				  -e s/sh[234].*/sh/ -e s/aarch64.*/arm64/ )

# Cross compiling and selecting different set of gcc/bin-utils
# ---------------------------------------------------------------------------
#
# When performing cross compilation for other architectures ARCH shall be set
# to the target architecture. (See arch/* for the possibilities).
# ARCH can be set during invocation of make:
# make ARCH=ia64
# Another way is to have ARCH set in the environment.
# The default ARCH is the host where make is executed.

# CROSS_COMPILE specify the prefix used for all executables used
# during compilation. Only gcc and related bin-utils executables
# are prefixed with $(CROSS_COMPILE).
# CROSS_COMPILE can be set on the command line
# make CROSS_COMPILE=ia64-linux-
# Alternatively CROSS_COMPILE can be set in the environment.
# A third alternative is to store a setting in .config so that plain
# "make" in the configured kernel build directory always uses that.
# Default value for CROSS_COMPILE is not to prefix executables
# Note: Some architectures assign CROSS_COMPILE in their arch/*/Makefile
ARCH		?= $(SUBARCH)
CROSS_COMPILE	?= $(CONFIG_CROSS_COMPILE:"%"=%)

# Architecture as present in compile.h
UTS_MACHINE 	:= $(ARCH)
SRCARCH 	:= $(ARCH)

# Additional ARCH settings for x86
ifeq ($(ARCH),i386)
        SRCARCH := x86
endif
ifeq ($(ARCH),x86_64)
        SRCARCH := x86
endif

# Additional ARCH settings for sparc
ifeq ($(ARCH),sparc32)
       SRCARCH := sparc
endif
ifeq ($(ARCH),sparc64)
       SRCARCH := sparc
endif

# Additional ARCH settings for sh
ifeq ($(ARCH),sh64)
       SRCARCH := sh
endif

# Additional ARCH settings for tile
ifeq ($(ARCH),tilepro)
       SRCARCH := tile
endif
ifeq ($(ARCH),tilegx)
       SRCARCH := tile
endif

# Where to locate arch specific headers
hdr-arch  := $(SRCARCH)

KCONFIG_CONFIG	?= .config
export KCONFIG_CONFIG

# SHELL used by kbuild
CONFIG_SHELL := $(shell if [ -x "$$BASH" ]; then echo $$BASH; \
	  else if [ -x /bin/bash ]; then echo /bin/bash; \
	  else echo sh; fi ; fi)

HOSTCC       = gcc
HOSTCXX      = g++
HOSTCFLAGS   = -Wall -Wmissing-prototypes -Wstrict-prototypes -O2 -fomit-frame-pointer
HOSTCXXFLAGS = -O2

# Decide whether to build built-in, modular, or both.
# Normally, just do built-in.

KBUILD_MODULES :=
KBUILD_BUILTIN := 1

#	If we have only "make modules", don't compile built-in objects.
#	When we're building modules with modversions, we need to consider
#	the built-in objects during the descend as well, in order to
#	make sure the checksums are up to date before we record them.

ifeq ($(MAKECMDGOALS),modules)
  KBUILD_BUILTIN := $(if $(CONFIG_MODVERSIONS),1)
endif

#	If we have "make <whatever> modules", compile modules
#	in addition to whatever we do anyway.
#	Just "make" or "make all" shall build modules as well

ifneq ($(filter all _all modules,$(MAKECMDGOALS)),)
  KBUILD_MODULES := 1
endif

ifeq ($(MAKECMDGOALS),)
  KBUILD_MODULES := 1
endif

export KBUILD_MODULES KBUILD_BUILTIN
export KBUILD_CHECKSRC KBUILD_SRC KBUILD_EXTMOD

# Beautify output
# ---------------------------------------------------------------------------
#
# Normally, we echo the whole command before executing it. By making
# that echo $($(quiet)$(cmd)), we now have the possibility to set
# $(quiet) to choose other forms of output instead, e.g.
#
#         quiet_cmd_cc_o_c = Compiling $(RELDIR)/$@
#         cmd_cc_o_c       = $(CC) $(c_flags) -c -o $@ $<
#
# If $(quiet) is empty, the whole command will be printed.
# If it is set to "quiet_", only the short version will be printed. 
# If it is set to "silent_", nothing will be printed at all, since
# the variable $(silent_cmd_cc_o_c) doesn't exist.
#
# A simple variant is to prefix commands with $(Q) - that's useful
# for commands that shall be hidden in non-verbose mode.
#
#	$(Q)ln $@ :<
#
# If KBUILD_VERBOSE equals 0 then the above command will be hidden.
# If KBUILD_VERBOSE equals 1 then the above command is displayed.

ifeq ($(KBUILD_VERBOSE),1)
  quiet =
  Q =
else
  quiet=quiet_
  Q = @
endif

# If the user is running make -s (silent mode), suppress echoing of
# commands

ifneq ($(filter s% -s%,$(MAKEFLAGS)),)
  quiet=silent_
endif

export quiet Q KBUILD_VERBOSE


# Look for make include files relative to root of kernel src
MAKEFLAGS += --include-dir=$(srctree)

# We need some generic definitions (do not try to remake the file).
$(srctree)/scripts/Kbuild.include: ;
include $(srctree)/scripts/Kbuild.include

# Make variables (CC, etc...)

AS		= $(CROSS_COMPILE)as
LD		= $(CROSS_COMPILE)ld
CC		= $(CROSS_COMPILE)gcc
CPP		= $(CC) -E
AR		= $(CROSS_COMPILE)ar
NM		= $(CROSS_COMPILE)nm
STRIP		= $(CROSS_COMPILE)strip
OBJCOPY		= $(CROSS_COMPILE)objcopy
OBJDUMP		= $(CROSS_COMPILE)objdump
AWK		= awk
GENKSYMS	= scripts/genksyms/genksyms
INSTALLKERNEL  := installkernel
DEPMOD		= /sbin/depmod
PERL		= perl
CHECK		= sparse

CHECKFLAGS     := -D__linux__ -Dlinux -D__STDC__ -Dunix -D__unix__ \
		  -Wbitwise -Wno-return-void $(CF)
CFLAGS_MODULE   =
AFLAGS_MODULE   =
LDFLAGS_MODULE  =
CFLAGS_KERNEL	=
AFLAGS_KERNEL	=
CFLAGS_GCOV	= -fprofile-arcs -ftest-coverage


# Use USERINCLUDE when you must reference the UAPI directories only.
USERINCLUDE    := \
		-I$(srctree)/arch/$(hdr-arch)/include/uapi \
		-Iarch/$(hdr-arch)/include/generated/uapi \
		-I$(srctree)/include/uapi \
		-Iinclude/generated/uapi \
                -include $(srctree)/include/linux/kconfig.h

# Use LINUXINCLUDE when you must reference the include/ directory.
# Needed to be compatible with the O= option
LINUXINCLUDE    := \
		-I$(srctree)/arch/$(hdr-arch)/include \
		-Iarch/$(hdr-arch)/include/generated \
		$(if $(KBUILD_SRC), -I$(srctree)/include) \
		-Iinclude \
		$(USERINCLUDE)

KBUILD_CPPFLAGS := -D__KERNEL__

KBUILD_CFLAGS   := -Wall -Wundef -Wstrict-prototypes -Wno-trigraphs \
		   -fno-strict-aliasing -fno-common \
		   -Werror-implicit-function-declaration \
		   -Wno-format-security \
		   -fno-delete-null-pointer-checks
KBUILD_AFLAGS_KERNEL :=
KBUILD_CFLAGS_KERNEL :=
KBUILD_AFLAGS   := -D__ASSEMBLY__
KBUILD_AFLAGS_MODULE  := -DMODULE
KBUILD_CFLAGS_MODULE  := -DMODULE
KBUILD_LDFLAGS_MODULE := -T $(srctree)/scripts/module-common.lds

# Read KERNELRELEASE from include/config/kernel.release (if it exists)
KERNELRELEASE = $(shell cat include/config/kernel.release 2> /dev/null)
KERNELVERSION = $(VERSION)$(if $(PATCHLEVEL),.$(PATCHLEVEL)$(if $(SUBLEVEL),.$(SUBLEVEL)))$(EXTRAVERSION)

export VERSION PATCHLEVEL SUBLEVEL KERNELRELEASE KERNELVERSION
export ARCH SRCARCH CONFIG_SHELL HOSTCC HOSTCFLAGS CROSS_COMPILE AS LD CC
export CPP AR NM STRIP OBJCOPY OBJDUMP
export MAKE AWK GENKSYMS INSTALLKERNEL PERL UTS_MACHINE
export HOSTCXX HOSTCXXFLAGS LDFLAGS_MODULE CHECK CHECKFLAGS

export KBUILD_CPPFLAGS NOSTDINC_FLAGS LINUXINCLUDE OBJCOPYFLAGS LDFLAGS
export KBUILD_CFLAGS CFLAGS_KERNEL CFLAGS_MODULE CFLAGS_GCOV
export KBUILD_AFLAGS AFLAGS_KERNEL AFLAGS_MODULE
export KBUILD_AFLAGS_MODULE KBUILD_CFLAGS_MODULE KBUILD_LDFLAGS_MODULE
export KBUILD_AFLAGS_KERNEL KBUILD_CFLAGS_KERNEL
export KBUILD_ARFLAGS

# When compiling out-of-tree modules, put MODVERDIR in the module
# tree rather than in the kernel tree. The kernel tree might
# even be read-only.
export MODVERDIR := $(if $(KBUILD_EXTMOD),$(firstword $(KBUILD_EXTMOD))/).tmp_versions

# Files to ignore in find ... statements

RCS_FIND_IGNORE := \( -name SCCS -o -name BitKeeper -o -name .svn -o -name CVS \
		   -o -name .pc -o -name .hg -o -name .git \) -prune -o
export RCS_TAR_IGNORE := --exclude SCCS --exclude BitKeeper --exclude .svn \
			 --exclude CVS --exclude .pc --exclude .hg --exclude .git

# ===========================================================================
# Rules shared between *config targets and build targets

# Basic helpers built in scripts/
PHONY += scripts_basic
scripts_basic:
	$(Q)$(MAKE) $(build)=scripts/basic
	$(Q)rm -f .tmp_quiet_recordmcount

# To avoid any implicit rule to kick in, define an empty command.
scripts/basic/%: scripts_basic ;

PHONY += outputmakefile
# outputmakefile generates a Makefile in the output directory, if using a
# separate output directory. This allows convenient use of make in the
# output directory.
outputmakefile:
ifneq ($(KBUILD_SRC),)
	$(Q)ln -fsn $(srctree) source
	$(Q)$(CONFIG_SHELL) $(srctree)/scripts/mkmakefile \
	    $(srctree) $(objtree) $(VERSION) $(PATCHLEVEL)
endif

# Support for using generic headers in asm-generic
PHONY += asm-generic
asm-generic:
	$(Q)$(MAKE) -f $(srctree)/scripts/Makefile.asm-generic \
	            src=asm obj=arch/$(SRCARCH)/include/generated/asm
	$(Q)$(MAKE) -f $(srctree)/scripts/Makefile.asm-generic \
	            src=uapi/asm obj=arch/$(SRCARCH)/include/generated/uapi/asm

# To make sure we do not include .config for any of the *config targets
# catch them early, and hand them over to scripts/kconfig/Makefile
# It is allowed to specify more targets when calling make, including
# mixing *config targets and build targets.
# For example 'make oldconfig all'.
# Detect when mixed targets is specified, and make a second invocation
# of make so .config is not included in this case either (for *config).

version_h := include/generated/uapi/linux/version.h

no-dot-config-targets := clean mrproper distclean \
			 cscope gtags TAGS tags help %docs check% coccicheck \
			 $(version_h) headers_% archheaders archscripts \
			 kernelversion %src-pkg

config-targets := 0
mixed-targets  := 0
dot-config     := 1

ifneq ($(filter $(no-dot-config-targets), $(MAKECMDGOALS)),)
	ifeq ($(filter-out $(no-dot-config-targets), $(MAKECMDGOALS)),)
		dot-config := 0
	endif
endif

ifeq ($(KBUILD_EXTMOD),)
        ifneq ($(filter config %config,$(MAKECMDGOALS)),)
                config-targets := 1
                ifneq ($(filter-out config %config,$(MAKECMDGOALS)),)
                        mixed-targets := 1
                endif
        endif
endif

ifeq ($(mixed-targets),1)
# ===========================================================================
# We're called with mixed targets (*config and build targets).
# Handle them one by one.

%:: FORCE
	$(Q)$(MAKE) -C $(srctree) KBUILD_SRC= $@

else
ifeq ($(config-targets),1)
# ===========================================================================
# *config targets only - make sure prerequisites are updated, and descend
# in scripts/kconfig to make the *config target

# Read arch specific Makefile to set KBUILD_DEFCONFIG as needed.
# KBUILD_DEFCONFIG may point out an alternative default configuration
# used for 'make defconfig'
include $(srctree)/arch/$(SRCARCH)/Makefile
export KBUILD_DEFCONFIG KBUILD_KCONFIG

config: scripts_basic outputmakefile FORCE
	$(Q)mkdir -p include/linux include/config
	$(Q)$(MAKE) $(build)=scripts/kconfig $@

%config: scripts_basic outputmakefile FORCE
	$(Q)mkdir -p include/linux include/config
	$(Q)$(MAKE) $(build)=scripts/kconfig $@

else
# ===========================================================================
# Build targets only - this includes vmlinux, arch specific targets, clean
# targets and others. In general all targets except *config targets.

ifeq ($(KBUILD_EXTMOD),)
# Additional helpers built in scripts/
# Carefully list dependencies so we do not try to build scripts twice
# in parallel
PHONY += scripts
scripts: scripts_basic include/config/auto.conf include/config/tristate.conf \
	 asm-generic
	$(Q)$(MAKE) $(build)=$(@)

# Objects we will link into vmlinux / subdirs we need to visit
init-y		:= init/
drivers-y	:= drivers/ sound/ firmware/
net-y		:= net/
libs-y		:= lib/
core-y		:= usr/
endif # KBUILD_EXTMOD

ifeq ($(dot-config),1)
# Read in config
-include include/config/auto.conf

ifeq ($(KBUILD_EXTMOD),)
# Read in dependencies to all Kconfig* files, make sure to run
# oldconfig if changes are detected.
-include include/config/auto.conf.cmd

# To avoid any implicit rule to kick in, define an empty command
$(KCONFIG_CONFIG) include/config/auto.conf.cmd: ;

# If .config is newer than include/config/auto.conf, someone tinkered
# with it and forgot to run make oldconfig.
# if auto.conf.cmd is missing then we are probably in a cleaned tree so
# we execute the config step to be sure to catch updated Kconfig files
include/config/%.conf: $(KCONFIG_CONFIG) include/config/auto.conf.cmd
	$(Q)$(MAKE) -f $(srctree)/Makefile silentoldconfig
else
# external modules needs include/generated/autoconf.h and include/config/auto.conf
# but do not care if they are up-to-date. Use auto.conf to trigger the test
PHONY += include/config/auto.conf

include/config/auto.conf:
	$(Q)test -e include/generated/autoconf.h -a -e $@ || (		\
	echo >&2;							\
	echo >&2 "  ERROR: Kernel configuration is invalid.";		\
	echo >&2 "         include/generated/autoconf.h or $@ are missing.";\
	echo >&2 "         Run 'make oldconfig && make prepare' on kernel src to fix it.";	\
	echo >&2 ;							\
	/bin/false)

endif # KBUILD_EXTMOD

else
# Dummy target needed, because used as prerequisite
include/config/auto.conf: ;
endif # $(dot-config)

# The all: target is the default when no target is given on the
# command line.
# This allow a user to issue only 'make' to build a kernel including modules
# Defaults to vmlinux, but the arch makefile usually adds further targets
all: vmlinux

ifdef CONFIG_CC_OPTIMIZE_FOR_SIZE
KBUILD_CFLAGS	+= -Os $(call cc-disable-warning,maybe-uninitialized,)
else
KBUILD_CFLAGS	+= -O2
endif

include $(srctree)/arch/$(SRCARCH)/Makefile

ifdef CONFIG_READABLE_ASM
# Disable optimizations that make assembler listings hard to read.
# reorder blocks reorders the control in the function
# ipa clone creates specialized cloned functions
# partial inlining inlines only parts of functions
KBUILD_CFLAGS += $(call cc-option,-fno-reorder-blocks,) \
                 $(call cc-option,-fno-ipa-cp-clone,) \
                 $(call cc-option,-fno-partial-inlining)
endif

ifneq ($(CONFIG_FRAME_WARN),0)
KBUILD_CFLAGS += $(call cc-option,-Wframe-larger-than=${CONFIG_FRAME_WARN})
endif

# Force gcc to behave correct even for buggy distributions
ifndef CONFIG_CC_STACKPROTECTOR
KBUILD_CFLAGS += $(call cc-option, -fno-stack-protector)
endif

# This warning generated too much noise in a regular build.
# Use make W=1 to enable this warning (see scripts/Makefile.build)
KBUILD_CFLAGS += $(call cc-disable-warning, unused-but-set-variable)

ifdef CONFIG_FRAME_POINTER
KBUILD_CFLAGS	+= -fno-omit-frame-pointer -fno-optimize-sibling-calls
else
# Some targets (ARM with Thumb2, for example), can't be built with frame
# pointers.  For those, we don't have FUNCTION_TRACER automatically
# select FRAME_POINTER.  However, FUNCTION_TRACER adds -pg, and this is
# incompatible with -fomit-frame-pointer with current GCC, so we don't use
# -fomit-frame-pointer with FUNCTION_TRACER.
ifndef CONFIG_FUNCTION_TRACER
KBUILD_CFLAGS	+= -fomit-frame-pointer
endif
endif

ifdef CONFIG_DEBUG_INFO
KBUILD_CFLAGS	+= -g
KBUILD_AFLAGS	+= -gdwarf-2
endif

ifdef CONFIG_DEBUG_INFO_REDUCED
KBUILD_CFLAGS 	+= $(call cc-option, -femit-struct-debug-baseonly) \
		   $(call cc-option,-fno-var-tracking)
endif

ifdef CONFIG_FUNCTION_TRACER
ifdef CONFIG_HAVE_FENTRY
CC_USING_FENTRY	:= $(call cc-option, -mfentry -DCC_USING_FENTRY)
endif
KBUILD_CFLAGS	+= -pg $(CC_USING_FENTRY)
KBUILD_AFLAGS	+= $(CC_USING_FENTRY)
ifdef CONFIG_DYNAMIC_FTRACE
	ifdef CONFIG_HAVE_C_RECORDMCOUNT
		BUILD_C_RECORDMCOUNT := y
		export BUILD_C_RECORDMCOUNT
	endif
endif
endif

# We trigger additional mismatches with less inlining
ifdef CONFIG_DEBUG_SECTION_MISMATCH
KBUILD_CFLAGS += $(call cc-option, -fno-inline-functions-called-once)
endif

# arch Makefile may override CC so keep this after arch Makefile is included
NOSTDINC_FLAGS += -nostdinc -isystem $(shell $(CC) -print-file-name=include)
CHECKFLAGS     += $(NOSTDINC_FLAGS)

# warn about C99 declaration after statement
KBUILD_CFLAGS += $(call cc-option,-Wdeclaration-after-statement,)

# disable pointer signed / unsigned warnings in gcc 4.0
KBUILD_CFLAGS += $(call cc-disable-warning, pointer-sign)

# disable invalid "can't wrap" optimizations for signed / pointers
KBUILD_CFLAGS	+= $(call cc-option,-fno-strict-overflow)

# conserve stack if available
KBUILD_CFLAGS   += $(call cc-option,-fconserve-stack)

# use the deterministic mode of AR if available
KBUILD_ARFLAGS := $(call ar-option,D)

# check for 'asm goto'
ifeq ($(shell $(CONFIG_SHELL) $(srctree)/scripts/gcc-goto.sh $(CC)), y)
	KBUILD_CFLAGS += -DCC_HAVE_ASM_GOTO
endif

# Add user supplied CPPFLAGS, AFLAGS and CFLAGS as the last assignments
KBUILD_CPPFLAGS += $(KCPPFLAGS)
KBUILD_AFLAGS += $(KAFLAGS)
KBUILD_CFLAGS += $(KCFLAGS)

# Use --build-id when available.
LDFLAGS_BUILD_ID = $(patsubst -Wl$(comma)%,%,\
			      $(call cc-ldoption, -Wl$(comma)--build-id,))
KBUILD_LDFLAGS_MODULE += $(LDFLAGS_BUILD_ID)
LDFLAGS_vmlinux += $(LDFLAGS_BUILD_ID)

ifeq ($(CONFIG_STRIP_ASM_SYMS),y)
LDFLAGS_vmlinux	+= $(call ld-option, -X,)
endif

# Default kernel image to build when no specific target is given.
# KBUILD_IMAGE may be overruled on the command line or
# set in the environment
# Also any assignments in arch/$(ARCH)/Makefile take precedence over
# this default value
export KBUILD_IMAGE ?= vmlinux

#
# INSTALL_PATH specifies where to place the updated kernel and system map
# images. Default is /boot, but you can set it to other values
export	INSTALL_PATH ?= /boot

#
# INSTALL_MOD_PATH specifies a prefix to MODLIB for module directory
# relocations required by build roots.  This is not defined in the
# makefile but the argument can be passed to make if needed.
#

MODLIB	= $(INSTALL_MOD_PATH)/lib/modules/$(KERNELRELEASE)
export MODLIB

#
#  INSTALL_MOD_STRIP, if defined, will cause modules to be
#  stripped after they are installed.  If INSTALL_MOD_STRIP is '1', then
#  the default option --strip-debug will be used.  Otherwise,
#  INSTALL_MOD_STRIP value will be used as the options to the strip command.

ifdef INSTALL_MOD_STRIP
ifeq ($(INSTALL_MOD_STRIP),1)
mod_strip_cmd = $(STRIP) --strip-debug
else
mod_strip_cmd = $(STRIP) $(INSTALL_MOD_STRIP)
endif # INSTALL_MOD_STRIP=1
else
mod_strip_cmd = true
endif # INSTALL_MOD_STRIP
export mod_strip_cmd


ifdef CONFIG_MODULE_SIG_ALL
MODSECKEY = ./signing_key.priv
MODPUBKEY = ./signing_key.x509
export MODPUBKEY
mod_sign_cmd = perl $(srctree)/scripts/sign-file $(CONFIG_MODULE_SIG_HASH) $(MODSECKEY) $(MODPUBKEY)
else
mod_sign_cmd = true
endif
export mod_sign_cmd


ifeq ($(KBUILD_EXTMOD),)
core-y		+= kernel/ mm/ fs/ ipc/ security/ crypto/ block/

vmlinux-dirs	:= $(patsubst %/,%,$(filter %/, $(init-y) $(init-m) \
		     $(core-y) $(core-m) $(drivers-y) $(drivers-m) \
		     $(net-y) $(net-m) $(libs-y) $(libs-m)))

vmlinux-alldirs	:= $(sort $(vmlinux-dirs) $(patsubst %/,%,$(filter %/, \
		     $(init-n) $(init-) \
		     $(core-n) $(core-) $(drivers-n) $(drivers-) \
		     $(net-n)  $(net-)  $(libs-n)    $(libs-))))

init-y		:= $(patsubst %/, %/built-in.o, $(init-y))
core-y		:= $(patsubst %/, %/built-in.o, $(core-y))
drivers-y	:= $(patsubst %/, %/built-in.o, $(drivers-y))
net-y		:= $(patsubst %/, %/built-in.o, $(net-y))
libs-y1		:= $(patsubst %/, %/lib.a, $(libs-y))
libs-y2		:= $(patsubst %/, %/built-in.o, $(libs-y))
libs-y		:= $(libs-y1) $(libs-y2)

# Externally visible symbols (used by link-vmlinux.sh)
export KBUILD_VMLINUX_INIT := $(head-y) $(init-y)
export KBUILD_VMLINUX_MAIN := $(core-y) $(libs-y) $(drivers-y) $(net-y)
export KBUILD_LDS          := arch/$(SRCARCH)/kernel/vmlinux.lds
export LDFLAGS_vmlinux
# used by scripts/pacmage/Makefile
export KBUILD_ALLDIRS := $(sort $(filter-out arch/%,$(vmlinux-alldirs)) arch Documentation include samples scripts tools virt)

vmlinux-deps := $(KBUILD_LDS) $(KBUILD_VMLINUX_INIT) $(KBUILD_VMLINUX_MAIN)

# Final link of vmlinux
      cmd_link-vmlinux = $(CONFIG_SHELL) $< $(LD) $(LDFLAGS) $(LDFLAGS_vmlinux)
quiet_cmd_link-vmlinux = LINK    $@

# Include targets which we want to
# execute if the rest of the kernel build went well.
vmlinux: scripts/link-vmlinux.sh $(vmlinux-deps) FORCE
ifdef CONFIG_HEADERS_CHECK
	$(Q)$(MAKE) -f $(srctree)/Makefile headers_check
endif
ifdef CONFIG_SAMPLES
	$(Q)$(MAKE) $(build)=samples
endif
ifdef CONFIG_BUILD_DOCSRC
	$(Q)$(MAKE) $(build)=Documentation
endif
	+$(call if_changed,link-vmlinux)

# The actual objects are generated when descending, 
# make sure no implicit rule kicks in
$(sort $(vmlinux-deps)): $(vmlinux-dirs) ;

# Handle descending into subdirectories listed in $(vmlinux-dirs)
# Preset locale variables to speed up the build process. Limit locale
# tweaks to this spot to avoid wrong language settings when running
# make menuconfig etc.
# Error messages still appears in the original language

PHONY += $(vmlinux-dirs)
$(vmlinux-dirs): prepare scripts
	$(Q)$(MAKE) $(build)=$@

# Store (new) KERNELRELASE string in include/config/kernel.release
include/config/kernel.release: include/config/auto.conf FORCE
	$(Q)rm -f $@
	$(Q)echo "$(KERNELVERSION)$$($(CONFIG_SHELL) $(srctree)/scripts/setlocalversion $(srctree))" > $@


# Things we need to do before we recursively start building the kernel
# or the modules are listed in "prepare".
# A multi level approach is used. prepareN is processed before prepareN-1.
# archprepare is used in arch Makefiles and when processed asm symlink,
# version.h and scripts_basic is processed / created.

# Listed in dependency order
PHONY += prepare archprepare prepare0 prepare1 prepare2 prepare3

# prepare3 is used to check if we are building in a separate output directory,
# and if so do:
# 1) Check that make has not been executed in the kernel src $(srctree)
prepare3: include/config/kernel.release
ifneq ($(KBUILD_SRC),)
	@$(kecho) '  Using $(srctree) as source for kernel'
	$(Q)if [ -f $(srctree)/.config -o -d $(srctree)/include/config ]; then \
		echo >&2 "  $(srctree) is not clean, please run 'make mrproper'"; \
		echo >&2 "  in the '$(srctree)' directory.";\
		/bin/false; \
	fi;
endif

# prepare2 creates a makefile if using a separate output directory
prepare2: prepare3 outputmakefile asm-generic

prepare1: prepare2 $(version_h) include/generated/utsrelease.h \
                   include/config/auto.conf
	$(cmd_crmodverdir)

archprepare: archheaders archscripts prepare1 scripts_basic

prepare0: archprepare FORCE
	$(Q)$(MAKE) $(build)=.

# All the preparing..
prepare: prepare0

# Generate some files
# ---------------------------------------------------------------------------

# KERNELRELEASE can change from a few different places, meaning version.h
# needs to be updated, so this check is forced on all builds

uts_len := 64
define filechk_utsrelease.h
	if [ `echo -n "$(KERNELRELEASE)" | wc -c ` -gt $(uts_len) ]; then \
	  echo '"$(KERNELRELEASE)" exceeds $(uts_len) characters' >&2;    \
	  exit 1;                                                         \
	fi;                                                               \
	(echo \#define UTS_RELEASE \"$(KERNELRELEASE)\";)
endef

define filechk_version.h
	(echo \#define LINUX_VERSION_CODE $(shell                         \
	expr $(VERSION) \* 65536 + 0$(PATCHLEVEL) \* 256 + 0$(SUBLEVEL)); \
	echo '#define KERNEL_VERSION(a,b,c) (((a) << 16) + ((b) << 8) + (c))';)
endef

$(version_h): $(srctree)/Makefile FORCE
	$(call filechk,version.h)

include/generated/utsrelease.h: include/config/kernel.release FORCE
	$(call filechk,utsrelease.h)

PHONY += headerdep
headerdep:
	$(Q)find $(srctree)/include/ -name '*.h' | xargs --max-args 1 \
	$(srctree)/scripts/headerdep.pl -I$(srctree)/include

# ---------------------------------------------------------------------------

PHONY += depend dep
depend dep:
	@echo '*** Warning: make $@ is unnecessary now.'

# ---------------------------------------------------------------------------
# Firmware install
INSTALL_FW_PATH=$(INSTALL_MOD_PATH)/lib/firmware
export INSTALL_FW_PATH

PHONY += firmware_install
firmware_install: FORCE
	@mkdir -p $(objtree)/firmware
	$(Q)$(MAKE) -f $(srctree)/scripts/Makefile.fwinst obj=firmware __fw_install

# ---------------------------------------------------------------------------
# Kernel headers

#Default location for installed headers
export INSTALL_HDR_PATH = $(objtree)/usr

hdr-inst := -rR -f $(srctree)/scripts/Makefile.headersinst obj

# If we do an all arch process set dst to asm-$(hdr-arch)
hdr-dst = $(if $(KBUILD_HEADERS), dst=include/asm-$(hdr-arch), dst=include/asm)

PHONY += archheaders
archheaders:

PHONY += archscripts
archscripts:

PHONY += __headers
__headers: $(version_h) scripts_basic asm-generic archheaders archscripts FORCE
	$(Q)$(MAKE) $(build)=scripts build_unifdef

PHONY += headers_install_all
headers_install_all:
	$(Q)$(CONFIG_SHELL) $(srctree)/scripts/headers.sh install

PHONY += headers_install
headers_install: __headers
	$(if $(wildcard $(srctree)/arch/$(hdr-arch)/include/uapi/asm/Kbuild),, \
	  $(error Headers not exportable for the $(SRCARCH) architecture))
	$(Q)$(MAKE) $(hdr-inst)=include/uapi
	$(Q)$(MAKE) $(hdr-inst)=arch/$(hdr-arch)/include/uapi/asm $(hdr-dst)

PHONY += headers_check_all
headers_check_all: headers_install_all
	$(Q)$(CONFIG_SHELL) $(srctree)/scripts/headers.sh check

PHONY += headers_check
headers_check: headers_install
	$(Q)$(MAKE) $(hdr-inst)=include/uapi HDRCHECK=1
	$(Q)$(MAKE) $(hdr-inst)=arch/$(hdr-arch)/include/uapi/asm $(hdr-dst) HDRCHECK=1

# ---------------------------------------------------------------------------
# Modules

ifdef CONFIG_MODULES

# By default, build modules as well

all: modules

#	Build modules
#
#	A module can be listed more than once in obj-m resulting in
#	duplicate lines in modules.order files.  Those are removed
#	using awk while concatenating to the final file.

PHONY += modules
modules: $(vmlinux-dirs) $(if $(KBUILD_BUILTIN),vmlinux) modules.builtin
	$(Q)$(AWK) '!x[$$0]++' $(vmlinux-dirs:%=$(objtree)/%/modules.order) > $(objtree)/modules.order
	@$(kecho) '  Building modules, stage 2.';
	$(Q)$(MAKE) -f $(srctree)/scripts/Makefile.modpost
	$(Q)$(MAKE) -f $(srctree)/scripts/Makefile.fwinst obj=firmware __fw_modbuild

modules.builtin: $(vmlinux-dirs:%=%/modules.builtin)
	$(Q)$(AWK) '!x[$$0]++' $^ > $(objtree)/modules.builtin

%/modules.builtin: include/config/auto.conf
	$(Q)$(MAKE) $(modbuiltin)=$*


# Target to prepare building external modules
PHONY += modules_prepare
modules_prepare: prepare scripts

# Target to install modules
PHONY += modules_install
modules_install: _modinst_ _modinst_post

PHONY += _modinst_
_modinst_:
	@rm -rf $(MODLIB)/kernel
	@rm -f $(MODLIB)/source
	@mkdir -p $(MODLIB)/kernel
	@ln -s $(srctree) $(MODLIB)/source
	@if [ ! $(objtree) -ef  $(MODLIB)/build ]; then \
		rm -f $(MODLIB)/build ; \
		ln -s $(objtree) $(MODLIB)/build ; \
	fi
	@cp -f $(objtree)/modules.order $(MODLIB)/
	@cp -f $(objtree)/modules.builtin $(MODLIB)/
	$(Q)$(MAKE) -f $(srctree)/scripts/Makefile.modinst

# This depmod is only for convenience to give the initial
# boot a modules.dep even before / is mounted read-write.  However the
# boot script depmod is the master version.
PHONY += _modinst_post
_modinst_post: _modinst_
	$(Q)$(MAKE) -f $(srctree)/scripts/Makefile.fwinst obj=firmware __fw_modinst
	$(call cmd,depmod)

ifeq ($(CONFIG_MODULE_SIG), y)
PHONY += modules_sign
modules_sign:
	$(Q)$(MAKE) -f $(srctree)/scripts/Makefile.modsign
endif

else # CONFIG_MODULES

# Modules not configured
# ---------------------------------------------------------------------------

modules modules_install: FORCE
	@echo >&2
	@echo >&2 "The present kernel configuration has modules disabled."
	@echo >&2 "Type 'make config' and enable loadable module support."
	@echo >&2 "Then build a kernel with module support enabled."
	@echo >&2
	@exit 1

endif # CONFIG_MODULES

###
# Cleaning is done on three levels.
# make clean     Delete most generated files
#                Leave enough to build external modules
# make mrproper  Delete the current configuration, and all generated files
# make distclean Remove editor backup files, patch leftover files and the like

# Directories & files removed with 'make clean'
CLEAN_DIRS  += $(MODVERDIR)

# Directories & files removed with 'make mrproper'
MRPROPER_DIRS  += include/config usr/include include/generated          \
                  arch/*/include/generated
MRPROPER_FILES += .config .config.old .version .old_version $(version_h) \
		  Module.symvers tags TAGS cscope* GPATH GTAGS GRTAGS GSYMS \
		  signing_key.priv signing_key.x509 x509.genkey		\
		  extra_certificates signing_key.x509.keyid		\
		  signing_key.x509.signer

# clean - Delete most, but leave enough to build external modules
#
clean: rm-dirs  := $(CLEAN_DIRS)
clean: rm-files := $(CLEAN_FILES)
clean-dirs      := $(addprefix _clean_, . $(vmlinux-alldirs) Documentation samples)

PHONY += $(clean-dirs) clean archclean vmlinuxclean
$(clean-dirs):
	$(Q)$(MAKE) $(clean)=$(patsubst _clean_%,%,$@)

vmlinuxclean:
	$(Q)$(CONFIG_SHELL) $(srctree)/scripts/link-vmlinux.sh clean

clean: archclean vmlinuxclean

# mrproper - Delete all generated files, including .config
#
mrproper: rm-dirs  := $(wildcard $(MRPROPER_DIRS))
mrproper: rm-files := $(wildcard $(MRPROPER_FILES))
mrproper-dirs      := $(addprefix _mrproper_,Documentation/DocBook scripts)

PHONY += $(mrproper-dirs) mrproper archmrproper
$(mrproper-dirs):
	$(Q)$(MAKE) $(clean)=$(patsubst _mrproper_%,%,$@)

mrproper: clean archmrproper $(mrproper-dirs)
	$(call cmd,rmdirs)
	$(call cmd,rmfiles)

# distclean
#
PHONY += distclean

distclean: mrproper
	@find $(srctree) $(RCS_FIND_IGNORE) \
		\( -name '*.orig' -o -name '*.rej' -o -name '*~' \
		-o -name '*.bak' -o -name '#*#' -o -name '.*.orig' \
		-o -name '.*.rej' \
		-o -name '*%' -o -name '.*.cmd' -o -name 'core' \) \
		-type f -print | xargs rm -f


# Packaging of the kernel to various formats
# ---------------------------------------------------------------------------
# rpm target kept for backward compatibility
package-dir	:= $(srctree)/scripts/package

%src-pkg: FORCE
	$(Q)$(MAKE) $(build)=$(package-dir) $@
%pkg: include/config/kernel.release FORCE
	$(Q)$(MAKE) $(build)=$(package-dir) $@
rpm: include/config/kernel.release FORCE
	$(Q)$(MAKE) $(build)=$(package-dir) $@


# Brief documentation of the typical targets used
# ---------------------------------------------------------------------------

boards := $(wildcard $(srctree)/arch/$(SRCARCH)/configs/*_defconfig)
boards := $(notdir $(boards))
board-dirs := $(dir $(wildcard $(srctree)/arch/$(SRCARCH)/configs/*/*_defconfig))
board-dirs := $(sort $(notdir $(board-dirs:/=)))

help:
	@echo  'Cleaning targets:'
	@echo  '  clean		  - Remove most generated files but keep the config and'
	@echo  '                    enough build support to build external modules'
	@echo  '  mrproper	  - Remove all generated files + config + various backup files'
	@echo  '  distclean	  - mrproper + remove editor backup and patch files'
	@echo  ''
	@echo  'Configuration targets:'
	@$(MAKE) -f $(srctree)/scripts/kconfig/Makefile help
	@echo  ''
	@echo  'Other generic targets:'
	@echo  '  all		  - Build all targets marked with [*]'
	@echo  '* vmlinux	  - Build the bare kernel'
	@echo  '* modules	  - Build all modules'
	@echo  '  modules_install - Install all modules to INSTALL_MOD_PATH (default: /)'
	@echo  '  firmware_install- Install all firmware to INSTALL_FW_PATH'
	@echo  '                    (default: $$(INSTALL_MOD_PATH)/lib/firmware)'
	@echo  '  dir/            - Build all files in dir and below'
	@echo  '  dir/file.[oisS] - Build specified target only'
	@echo  '  dir/file.lst    - Build specified mixed source/assembly target only'
	@echo  '                    (requires a recent binutils and recent build (System.map))'
	@echo  '  dir/file.ko     - Build module including final link'
	@echo  '  modules_prepare - Set up for building external modules'
	@echo  '  tags/TAGS	  - Generate tags file for editors'
	@echo  '  cscope	  - Generate cscope index'
	@echo  '  gtags           - Generate GNU GLOBAL index'
	@echo  '  kernelrelease	  - Output the release version string'
	@echo  '  kernelversion	  - Output the version stored in Makefile'
	@echo  '  headers_install - Install sanitised kernel headers to INSTALL_HDR_PATH'; \
	 echo  '                    (default: $(INSTALL_HDR_PATH))'; \
	 echo  ''
	@echo  'Static analysers'
	@echo  '  checkstack      - Generate a list of stack hogs'
	@echo  '  namespacecheck  - Name space analysis on compiled kernel'
	@echo  '  versioncheck    - Sanity check on version.h usage'
	@echo  '  includecheck    - Check for duplicate included header files'
	@echo  '  export_report   - List the usages of all exported symbols'
	@echo  '  headers_check   - Sanity check on exported headers'
	@echo  '  headerdep       - Detect inclusion cycles in headers'
	@$(MAKE) -f $(srctree)/scripts/Makefile.help checker-help
	@echo  ''
	@echo  'Kernel packaging:'
	@$(MAKE) $(build)=$(package-dir) help
	@echo  ''
	@echo  'Documentation targets:'
	@$(MAKE) -f $(srctree)/Documentation/DocBook/Makefile dochelp
	@echo  ''
	@echo  'Architecture specific targets ($(SRCARCH)):'
	@$(if $(archhelp),$(archhelp),\
		echo '  No architecture specific help defined for $(SRCARCH)')
	@echo  ''
	@$(if $(boards), \
		$(foreach b, $(boards), \
		printf "  %-24s - Build for %s\\n" $(b) $(subst _defconfig,,$(b));) \
		echo '')
	@$(if $(board-dirs), \
		$(foreach b, $(board-dirs), \
		printf "  %-16s - Show %s-specific targets\\n" help-$(b) $(b);) \
		printf "  %-16s - Show all of the above\\n" help-boards; \
		echo '')

	@echo  '  make V=0|1 [targets] 0 => quiet build (default), 1 => verbose build'
	@echo  '  make V=2   [targets] 2 => give reason for rebuild of target'
	@echo  '  make O=dir [targets] Locate all output files in "dir", including .config'
	@echo  '  make C=1   [targets] Check all c source with $$CHECK (sparse by default)'
	@echo  '  make C=2   [targets] Force check of all c source with $$CHECK'
	@echo  '  make RECORDMCOUNT_WARN=1 [targets] Warn about ignored mcount sections'
	@echo  '  make W=n   [targets] Enable extra gcc checks, n=1,2,3 where'
	@echo  '		1: warnings which may be relevant and do not occur too often'
	@echo  '		2: warnings which occur quite often but may still be relevant'
	@echo  '		3: more obscure warnings, can most likely be ignored'
	@echo  '		Multiple levels can be combined with W=12 or W=123'
	@echo  ''
	@echo  'Execute "make" or "make all" to build all targets marked with [*] '
	@echo  'For further info see the ./README file'


help-board-dirs := $(addprefix help-,$(board-dirs))

help-boards: $(help-board-dirs)

boards-per-dir = $(notdir $(wildcard $(srctree)/arch/$(SRCARCH)/configs/$*/*_defconfig))

$(help-board-dirs): help-%:
	@echo  'Architecture specific targets ($(SRCARCH) $*):'
	@$(if $(boards-per-dir), \
		$(foreach b, $(boards-per-dir), \
		printf "  %-24s - Build for %s\\n" $*/$(b) $(subst _defconfig,,$(b));) \
		echo '')


# Documentation targets
# ---------------------------------------------------------------------------
%docs: scripts_basic FORCE
	$(Q)$(MAKE) $(build)=scripts build_docproc
	$(Q)$(MAKE) $(build)=Documentation/DocBook $@

else # KBUILD_EXTMOD

###
# External module support.
# When building external modules the kernel used as basis is considered
# read-only, and no consistency checks are made and the make
# system is not used on the basis kernel. If updates are required
# in the basis kernel ordinary make commands (without M=...) must
# be used.
#
# The following are the only valid targets when building external
# modules.
# make M=dir clean     Delete all automatically generated files
# make M=dir modules   Make all modules in specified dir
# make M=dir	       Same as 'make M=dir modules'
# make M=dir modules_install
#                      Install the modules built in the module directory
#                      Assumes install directory is already created

# We are always building modules
KBUILD_MODULES := 1
PHONY += crmodverdir
crmodverdir:
	$(cmd_crmodverdir)

PHONY += $(objtree)/Module.symvers
$(objtree)/Module.symvers:
	@test -e $(objtree)/Module.symvers || ( \
	echo; \
	echo "  WARNING: Symbol version dump $(objtree)/Module.symvers"; \
	echo "           is missing; modules will have no dependencies and modversions."; \
	echo )

module-dirs := $(addprefix _module_,$(KBUILD_EXTMOD))
PHONY += $(module-dirs) modules
$(module-dirs): crmodverdir $(objtree)/Module.symvers
	$(Q)$(MAKE) $(build)=$(patsubst _module_%,%,$@)

modules: $(module-dirs)
	@$(kecho) '  Building modules, stage 2.';
	$(Q)$(MAKE) -f $(srctree)/scripts/Makefile.modpost

PHONY += modules_install
modules_install: _emodinst_ _emodinst_post

install-dir := $(if $(INSTALL_MOD_DIR),$(INSTALL_MOD_DIR),extra)
PHONY += _emodinst_
_emodinst_:
	$(Q)mkdir -p $(MODLIB)/$(install-dir)
	$(Q)$(MAKE) -f $(srctree)/scripts/Makefile.modinst

PHONY += _emodinst_post
_emodinst_post: _emodinst_
	$(call cmd,depmod)

clean-dirs := $(addprefix _clean_,$(KBUILD_EXTMOD))

PHONY += $(clean-dirs) clean
$(clean-dirs):
	$(Q)$(MAKE) $(clean)=$(patsubst _clean_%,%,$@)

clean:	rm-dirs := $(MODVERDIR)
clean: rm-files := $(KBUILD_EXTMOD)/Module.symvers

help:
	@echo  '  Building external modules.'
	@echo  '  Syntax: make -C path/to/kernel/src M=$$PWD target'
	@echo  ''
	@echo  '  modules         - default target, build the module(s)'
	@echo  '  modules_install - install the module'
	@echo  '  clean           - remove generated files in module directory only'
	@echo  ''

# Dummies...
PHONY += prepare scripts
prepare: ;
scripts: ;
endif # KBUILD_EXTMOD

clean: $(clean-dirs)
	$(call cmd,rmdirs)
	$(call cmd,rmfiles)
	@find $(if $(KBUILD_EXTMOD), $(KBUILD_EXTMOD), .) $(RCS_FIND_IGNORE) \
		\( -name '*.[oas]' -o -name '*.ko' -o -name '.*.cmd' \
		-o -name '*.ko.*' \
		-o -name '.*.d' -o -name '.*.tmp' -o -name '*.mod.c' \
		-o -name '*.symtypes' -o -name 'modules.order' \
		-o -name modules.builtin -o -name '.tmp_*.o.*' \
		-o -name '*.gcno' \) -type f -print | xargs rm -f

# Generate tags for editors
# ---------------------------------------------------------------------------
quiet_cmd_tags = GEN     $@
      cmd_tags = $(CONFIG_SHELL) $(srctree)/scripts/tags.sh $@

tags TAGS cscope gtags: FORCE
	$(call cmd,tags)

# Scripts to check various things for consistency
# ---------------------------------------------------------------------------

PHONY += includecheck versioncheck coccicheck namespacecheck export_report

includecheck:
	find $(srctree)/* $(RCS_FIND_IGNORE) \
		-name '*.[hcS]' -type f -print | sort \
		| xargs $(PERL) -w $(srctree)/scripts/checkincludes.pl

versioncheck:
	find $(srctree)/* $(RCS_FIND_IGNORE) \
		-name '*.[hcS]' -type f -print | sort \
		| xargs $(PERL) -w $(srctree)/scripts/checkversion.pl

coccicheck:
	$(Q)$(CONFIG_SHELL) $(srctree)/scripts/$@

namespacecheck:
	$(PERL) $(srctree)/scripts/namespace.pl

export_report:
	$(PERL) $(srctree)/scripts/export_report.pl

endif #ifeq ($(config-targets),1)
endif #ifeq ($(mixed-targets),1)

PHONY += checkstack kernelrelease kernelversion

# UML needs a little special treatment here.  It wants to use the host
# toolchain, so needs $(SUBARCH) passed to checkstack.pl.  Everyone
# else wants $(ARCH), including people doing cross-builds, which means
# that $(SUBARCH) doesn't work here.
ifeq ($(ARCH), um)
CHECKSTACK_ARCH := $(SUBARCH)
else
CHECKSTACK_ARCH := $(ARCH)
endif
checkstack:
	$(OBJDUMP) -d vmlinux $$(find . -name '*.ko') | \
	$(PERL) $(src)/scripts/checkstack.pl $(CHECKSTACK_ARCH)

kernelrelease:
	@echo "$(KERNELVERSION)$$($(CONFIG_SHELL) $(srctree)/scripts/setlocalversion $(srctree))"

kernelversion:
	@echo $(KERNELVERSION)

# Clear a bunch of variables before executing the submake
tools/: FORCE
	$(Q)mkdir -p $(objtree)/tools
	$(Q)$(MAKE) LDFLAGS= MAKEFLAGS="$(filter --j% -j,$(MAKEFLAGS))" O=$(objtree) subdir=tools -C $(src)/tools/

tools/%: FORCE
	$(Q)mkdir -p $(objtree)/tools
	$(Q)$(MAKE) LDFLAGS= MAKEFLAGS="$(filter --j% -j,$(MAKEFLAGS))" O=$(objtree) subdir=tools -C $(src)/tools/ $*

# Single targets
# ---------------------------------------------------------------------------
# Single targets are compatible with:
# - build with mixed source and output
# - build with separate output dir 'make O=...'
# - external modules
#
#  target-dir => where to store outputfile
#  build-dir  => directory in kernel source tree to use

ifeq ($(KBUILD_EXTMOD),)
        build-dir  = $(patsubst %/,%,$(dir $@))
        target-dir = $(dir $@)
else
        zap-slash=$(filter-out .,$(patsubst %/,%,$(dir $@)))
        build-dir  = $(KBUILD_EXTMOD)$(if $(zap-slash),/$(zap-slash))
        target-dir = $(if $(KBUILD_EXTMOD),$(dir $<),$(dir $@))
endif

%.s: %.c prepare scripts FORCE
	$(Q)$(MAKE) $(build)=$(build-dir) $(target-dir)$(notdir $@)
%.i: %.c prepare scripts FORCE
	$(Q)$(MAKE) $(build)=$(build-dir) $(target-dir)$(notdir $@)
%.o: %.c prepare scripts FORCE
	$(Q)$(MAKE) $(build)=$(build-dir) $(target-dir)$(notdir $@)
%.lst: %.c prepare scripts FORCE
	$(Q)$(MAKE) $(build)=$(build-dir) $(target-dir)$(notdir $@)
%.s: %.S prepare scripts FORCE
	$(Q)$(MAKE) $(build)=$(build-dir) $(target-dir)$(notdir $@)
%.o: %.S prepare scripts FORCE
	$(Q)$(MAKE) $(build)=$(build-dir) $(target-dir)$(notdir $@)
%.symtypes: %.c prepare scripts FORCE
	$(Q)$(MAKE) $(build)=$(build-dir) $(target-dir)$(notdir $@)

# Modules
/: prepare scripts FORCE
	$(cmd_crmodverdir)
	$(Q)$(MAKE) KBUILD_MODULES=$(if $(CONFIG_MODULES),1) \
	$(build)=$(build-dir)
%/: prepare scripts FORCE
	$(cmd_crmodverdir)
	$(Q)$(MAKE) KBUILD_MODULES=$(if $(CONFIG_MODULES),1) \
	$(build)=$(build-dir)
%.ko: prepare scripts FORCE
	$(cmd_crmodverdir)
	$(Q)$(MAKE) KBUILD_MODULES=$(if $(CONFIG_MODULES),1)   \
	$(build)=$(build-dir) $(@:.ko=.o)
	$(Q)$(MAKE) -f $(srctree)/scripts/Makefile.modpost

# FIXME Should go into a make.lib or something 
# ===========================================================================

quiet_cmd_rmdirs = $(if $(wildcard $(rm-dirs)),CLEAN   $(wildcard $(rm-dirs)))
      cmd_rmdirs = rm -rf $(rm-dirs)

quiet_cmd_rmfiles = $(if $(wildcard $(rm-files)),CLEAN   $(wildcard $(rm-files)))
      cmd_rmfiles = rm -f $(rm-files)

# Run depmod only if we have System.map and depmod is executable
quiet_cmd_depmod = DEPMOD  $(KERNELRELEASE)
      cmd_depmod = $(CONFIG_SHELL) $(srctree)/scripts/depmod.sh $(DEPMOD) \
                   $(KERNELRELEASE) "$(patsubst y,_,$(CONFIG_HAVE_UNDERSCORE_SYMBOL_PREFIX))"

# Create temporary dir for module support files
# clean it up only when building all modules
cmd_crmodverdir = $(Q)mkdir -p $(MODVERDIR) \
                  $(if $(KBUILD_MODULES),; rm -f $(MODVERDIR)/*)

# read all saved command lines

targets := $(wildcard $(sort $(targets)))
cmd_files := $(wildcard .*.cmd $(foreach f,$(targets),$(dir $(f)).$(notdir $(f)).cmd))

ifneq ($(cmd_files),)
  $(cmd_files): ;	# Do not try to update included dependency files
  include $(cmd_files)
endif

# Shorthand for $(Q)$(MAKE) -f scripts/Makefile.clean obj=dir
# Usage:
# $(Q)$(MAKE) $(clean)=dir
clean := -f $(if $(KBUILD_SRC),$(srctree)/)scripts/Makefile.clean obj

endif	# skip-makefile

PHONY += FORCE
FORCE:

# Declare the contents of the .PHONY variable as phony.  We keep that
# information in a variable so we can use it in if_changed and friends.
.PHONY: $(PHONY)<|MERGE_RESOLUTION|>--- conflicted
+++ resolved
@@ -1,10 +1,6 @@
 VERSION = 3
 PATCHLEVEL = 10
-<<<<<<< HEAD
-SUBLEVEL = 34
-=======
 SUBLEVEL = 35
->>>>>>> a2e124da
 EXTRAVERSION =
 NAME = TOSSUG Baby Fish
 
